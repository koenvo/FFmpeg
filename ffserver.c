/*
 * Multiple format streaming server
 * Copyright (c) 2000, 2001, 2002 Fabrice Bellard
 *
 * This file is part of FFmpeg.
 *
 * FFmpeg is free software; you can redistribute it and/or
 * modify it under the terms of the GNU Lesser General Public
 * License as published by the Free Software Foundation; either
 * version 2.1 of the License, or (at your option) any later version.
 *
 * FFmpeg is distributed in the hope that it will be useful,
 * but WITHOUT ANY WARRANTY; without even the implied warranty of
 * MERCHANTABILITY or FITNESS FOR A PARTICULAR PURPOSE.  See the GNU
 * Lesser General Public License for more details.
 *
 * You should have received a copy of the GNU Lesser General Public
 * License along with FFmpeg; if not, write to the Free Software
 * Foundation, Inc., 51 Franklin Street, Fifth Floor, Boston, MA 02110-1301 USA
 */

#include "config.h"
#if !HAVE_CLOSESOCKET
#define closesocket close
#endif
#include <string.h>
#include <strings.h>
#include <stdlib.h>
#include "libavformat/avformat.h"
#include "libavformat/ffm.h"
#include "libavformat/network.h"
#include "libavformat/os_support.h"
#include "libavformat/rtpdec.h"
#include "libavformat/rtsp.h"
// XXX for ffio_open_dyn_packet_buffer, to be removed
#include "libavformat/avio_internal.h"
#include "libavutil/avstring.h"
#include "libavutil/lfg.h"
#include "libavutil/dict.h"
#include "libavutil/random_seed.h"
#include "libavutil/parseutils.h"
#include "libavcodec/opt.h"
#include <stdarg.h>
#include <unistd.h>
#include <fcntl.h>
#include <sys/ioctl.h>
#if HAVE_POLL_H
#include <poll.h>
#endif
#include <errno.h>
#include <sys/time.h>
#include <time.h>
#include <sys/wait.h>
#include <signal.h>
#if HAVE_DLFCN_H
#include <dlfcn.h>
#endif

#include "cmdutils.h"

const char program_name[] = "ffserver";
const int program_birth_year = 2000;

static const OptionDef options[];

enum HTTPState {
    HTTPSTATE_WAIT_REQUEST,
    HTTPSTATE_SEND_HEADER,
    HTTPSTATE_SEND_DATA_HEADER,
    HTTPSTATE_SEND_DATA,          /* sending TCP or UDP data */
    HTTPSTATE_SEND_DATA_TRAILER,
    HTTPSTATE_RECEIVE_DATA,
    HTTPSTATE_WAIT_FEED,          /* wait for data from the feed */
    HTTPSTATE_READY,

    RTSPSTATE_WAIT_REQUEST,
    RTSPSTATE_SEND_REPLY,
    RTSPSTATE_SEND_PACKET,
};

static const char *http_state[] = {
    "HTTP_WAIT_REQUEST",
    "HTTP_SEND_HEADER",

    "SEND_DATA_HEADER",
    "SEND_DATA",
    "SEND_DATA_TRAILER",
    "RECEIVE_DATA",
    "WAIT_FEED",
    "READY",

    "RTSP_WAIT_REQUEST",
    "RTSP_SEND_REPLY",
    "RTSP_SEND_PACKET",
};

#if !FF_API_MAX_STREAMS
#define MAX_STREAMS 20
#endif

#define IOBUFFER_INIT_SIZE 8192

/* timeouts are in ms */
#define HTTP_REQUEST_TIMEOUT (15 * 1000)
#define RTSP_REQUEST_TIMEOUT (3600 * 24 * 1000)

#define SYNC_TIMEOUT (10 * 1000)

typedef struct RTSPActionServerSetup {
    uint32_t ipaddr;
    char transport_option[512];
} RTSPActionServerSetup;

typedef struct {
    int64_t count1, count2;
    int64_t time1, time2;
} DataRateData;

/* context associated with one connection */
typedef struct HTTPContext {
    enum HTTPState state;
    int fd; /* socket file descriptor */
    struct sockaddr_in from_addr; /* origin */
    struct pollfd *poll_entry; /* used when polling */
    int64_t timeout;
    uint8_t *buffer_ptr, *buffer_end;
    int http_error;
    int post;
    int chunked_encoding;
    int chunk_size;               /* 0 if it needs to be read */
    struct HTTPContext *next;
    int got_key_frame; /* stream 0 => 1, stream 1 => 2, stream 2=> 4 */
    int64_t data_count;
    /* feed input */
    int feed_fd;
    /* input format handling */
    AVFormatContext *fmt_in;
    int64_t start_time;            /* In milliseconds - this wraps fairly often */
    int64_t first_pts;            /* initial pts value */
    int64_t cur_pts;             /* current pts value from the stream in us */
    int64_t cur_frame_duration;  /* duration of the current frame in us */
    int cur_frame_bytes;       /* output frame size, needed to compute
                                  the time at which we send each
                                  packet */
    int pts_stream_index;        /* stream we choose as clock reference */
    int64_t cur_clock;           /* current clock reference value in us */
    /* output format handling */
    struct FFStream *stream;
    /* -1 is invalid stream */
    int feed_streams[MAX_STREAMS]; /* index of streams in the feed */
    int switch_feed_streams[MAX_STREAMS]; /* index of streams in the feed */
    int switch_pending;
    AVFormatContext fmt_ctx; /* instance of FFStream for one user */
    int last_packet_sent; /* true if last data packet was sent */
    int suppress_log;
    DataRateData datarate;
    int wmp_client_id;
    char protocol[16];
    char method[16];
    char url[128];
    int buffer_size;
    uint8_t *buffer;
    int is_packetized; /* if true, the stream is packetized */
    int packet_stream_index; /* current stream for output in state machine */

    /* RTSP state specific */
    uint8_t *pb_buffer; /* XXX: use that in all the code */
    AVIOContext *pb;
    int seq; /* RTSP sequence number */

    /* RTP state specific */
    enum RTSPLowerTransport rtp_protocol;
    char session_id[32]; /* session id */
    AVFormatContext *rtp_ctx[MAX_STREAMS];

    /* RTP/UDP specific */
    URLContext *rtp_handles[MAX_STREAMS];

    /* RTP/TCP specific */
    struct HTTPContext *rtsp_c;
    uint8_t *packet_buffer, *packet_buffer_ptr, *packet_buffer_end;
} HTTPContext;

/* each generated stream is described here */
enum StreamType {
    STREAM_TYPE_LIVE,
    STREAM_TYPE_STATUS,
    STREAM_TYPE_REDIRECT,
};

enum IPAddressAction {
    IP_ALLOW = 1,
    IP_DENY,
};

typedef struct IPAddressACL {
    struct IPAddressACL *next;
    enum IPAddressAction action;
    /* These are in host order */
    struct in_addr first;
    struct in_addr last;
} IPAddressACL;

/* description of each stream of the ffserver.conf file */
typedef struct FFStream {
    enum StreamType stream_type;
    char filename[1024];     /* stream filename */
    struct FFStream *feed;   /* feed we are using (can be null if
                                coming from file) */
    AVDictionary *in_opts;   /* input parameters */
    AVInputFormat *ifmt;       /* if non NULL, force input format */
    AVOutputFormat *fmt;
    IPAddressACL *acl;
    char dynamic_acl[1024];
    int nb_streams;
    int prebuffer;      /* Number of millseconds early to start */
    int64_t max_time;      /* Number of milliseconds to run */
    int send_on_key;
    AVStream *streams[MAX_STREAMS];
    int feed_streams[MAX_STREAMS]; /* index of streams in the feed */
    char feed_filename[1024]; /* file name of the feed storage, or
                                 input file name for a stream */
    char author[512];
    char title[512];
    char copyright[512];
    char comment[512];
    pid_t pid;  /* Of ffmpeg process */
    time_t pid_start;  /* Of ffmpeg process */
    char **child_argv;
    struct FFStream *next;
    unsigned bandwidth; /* bandwidth, in kbits/s */
    /* RTSP options */
    char *rtsp_option;
    /* multicast specific */
    int is_multicast;
    struct in_addr multicast_ip;
    int multicast_port; /* first port used for multicast */
    int multicast_ttl;
    int loop; /* if true, send the stream in loops (only meaningful if file) */

    /* feed specific */
    int feed_opened;     /* true if someone is writing to the feed */
    int is_feed;         /* true if it is a feed */
    int readonly;        /* True if writing is prohibited to the file */
    int truncate;        /* True if feeder connection truncate the feed file */
    int conns_served;
    int64_t bytes_served;
    int64_t feed_max_size;      /* maximum storage size, zero means unlimited */
    int64_t feed_write_index;   /* current write position in feed (it wraps around) */
    int64_t feed_size;          /* current size of feed */
    struct FFStream *next_feed;
} FFStream;

typedef struct FeedData {
    long long data_count;
    float avg_frame_size;   /* frame size averaged over last frames with exponential mean */
} FeedData;

static struct sockaddr_in my_http_addr;
static struct sockaddr_in my_rtsp_addr;

static char logfilename[1024];
static HTTPContext *first_http_ctx;
static FFStream *first_feed;   /* contains only feeds */
static FFStream *first_stream; /* contains all streams, including feeds */

static void new_connection(int server_fd, int is_rtsp);
static void close_connection(HTTPContext *c);

/* HTTP handling */
static int handle_connection(HTTPContext *c);
static int http_parse_request(HTTPContext *c);
static int http_send_data(HTTPContext *c);
static void compute_status(HTTPContext *c);
static int open_input_stream(HTTPContext *c, const char *info);
static int http_start_receive_data(HTTPContext *c);
static int http_receive_data(HTTPContext *c);

/* RTSP handling */
static int rtsp_parse_request(HTTPContext *c);
static void rtsp_cmd_describe(HTTPContext *c, const char *url);
static void rtsp_cmd_options(HTTPContext *c, const char *url);
static void rtsp_cmd_setup(HTTPContext *c, const char *url, RTSPMessageHeader *h);
static void rtsp_cmd_play(HTTPContext *c, const char *url, RTSPMessageHeader *h);
static void rtsp_cmd_pause(HTTPContext *c, const char *url, RTSPMessageHeader *h);
static void rtsp_cmd_teardown(HTTPContext *c, const char *url, RTSPMessageHeader *h);

/* SDP handling */
static int prepare_sdp_description(FFStream *stream, uint8_t **pbuffer,
                                   struct in_addr my_ip);

/* RTP handling */
static HTTPContext *rtp_new_connection(struct sockaddr_in *from_addr,
                                       FFStream *stream, const char *session_id,
                                       enum RTSPLowerTransport rtp_protocol);
static int rtp_new_av_stream(HTTPContext *c,
                             int stream_index, struct sockaddr_in *dest_addr,
                             HTTPContext *rtsp_c);

static const char *my_program_name;
static const char *my_program_dir;

static const char *config_filename = "/etc/ffserver.conf";

static int ffserver_debug;
static int ffserver_daemon;
static int no_launch;
static int need_to_start_children;

/* maximum number of simultaneous HTTP connections */
static unsigned int nb_max_http_connections = 2000;
static unsigned int nb_max_connections = 5;
static unsigned int nb_connections;

static uint64_t max_bandwidth = 1000;
static uint64_t current_bandwidth;

static int64_t cur_time;           // Making this global saves on passing it around everywhere

static AVLFG random_state;

static FILE *logfile = NULL;

/* FIXME: make ffserver work with IPv6 */
/* resolve host with also IP address parsing */
static int resolve_host(struct in_addr *sin_addr, const char *hostname)
{

    if (!ff_inet_aton(hostname, sin_addr)) {
#if HAVE_GETADDRINFO
        struct addrinfo *ai, *cur;
        struct addrinfo hints;
        memset(&hints, 0, sizeof(hints));
        hints.ai_family = AF_INET;
        if (getaddrinfo(hostname, NULL, &hints, &ai))
            return -1;
        /* getaddrinfo returns a linked list of addrinfo structs.
         * Even if we set ai_family = AF_INET above, make sure
         * that the returned one actually is of the correct type. */
        for (cur = ai; cur; cur = cur->ai_next) {
            if (cur->ai_family == AF_INET) {
                *sin_addr = ((struct sockaddr_in *)cur->ai_addr)->sin_addr;
                freeaddrinfo(ai);
                return 0;
            }
        }
        freeaddrinfo(ai);
        return -1;
#else
        struct hostent *hp;
        hp = gethostbyname(hostname);
        if (!hp)
            return -1;
        memcpy(sin_addr, hp->h_addr_list[0], sizeof(struct in_addr));
#endif
    }
    return 0;
}

static char *ctime1(char *buf2)
{
    time_t ti;
    char *p;

    ti = time(NULL);
    p = ctime(&ti);
    strcpy(buf2, p);
    p = buf2 + strlen(p) - 1;
    if (*p == '\n')
        *p = '\0';
    return buf2;
}

static void http_vlog(const char *fmt, va_list vargs)
{
    static int print_prefix = 1;
    if (logfile) {
        if (print_prefix) {
            char buf[32];
            ctime1(buf);
            fprintf(logfile, "%s ", buf);
        }
        print_prefix = strstr(fmt, "\n") != NULL;
        vfprintf(logfile, fmt, vargs);
        fflush(logfile);
    }
}

#ifdef __GNUC__
__attribute__ ((format (printf, 1, 2)))
#endif
static void http_log(const char *fmt, ...)
{
    va_list vargs;
    va_start(vargs, fmt);
    http_vlog(fmt, vargs);
    va_end(vargs);
}

static void http_av_log(void *ptr, int level, const char *fmt, va_list vargs)
{
    static int print_prefix = 1;
    AVClass *avc = ptr ? *(AVClass**)ptr : NULL;
    if (level > av_log_get_level())
        return;
    if (print_prefix && avc)
        http_log("[%s @ %p]", avc->item_name(ptr), ptr);
    print_prefix = strstr(fmt, "\n") != NULL;
    http_vlog(fmt, vargs);
}

static void log_connection(HTTPContext *c)
{
    if (c->suppress_log)
        return;

    http_log("%s - - [%s] \"%s %s\" %d %"PRId64"\n",
             inet_ntoa(c->from_addr.sin_addr), c->method, c->url,
             c->protocol, (c->http_error ? c->http_error : 200), c->data_count);
}

static void update_datarate(DataRateData *drd, int64_t count)
{
    if (!drd->time1 && !drd->count1) {
        drd->time1 = drd->time2 = cur_time;
        drd->count1 = drd->count2 = count;
    } else if (cur_time - drd->time2 > 5000) {
        drd->time1 = drd->time2;
        drd->count1 = drd->count2;
        drd->time2 = cur_time;
        drd->count2 = count;
    }
}

/* In bytes per second */
static int compute_datarate(DataRateData *drd, int64_t count)
{
    if (cur_time == drd->time1)
        return 0;

    return ((count - drd->count1) * 1000) / (cur_time - drd->time1);
}


static void start_children(FFStream *feed)
{
    if (no_launch)
        return;

    for (; feed; feed = feed->next) {
        if (feed->child_argv && !feed->pid) {
            feed->pid_start = time(0);

            feed->pid = fork();

            if (feed->pid < 0) {
                http_log("Unable to create children\n");
                exit(1);
            }
            if (!feed->pid) {
                /* In child */
                char pathname[1024];
                char *slash;
                int i;

                av_strlcpy(pathname, my_program_name, sizeof(pathname));

                slash = strrchr(pathname, '/');
                if (!slash)
                    slash = pathname;
                else
                    slash++;
                strcpy(slash, "ffmpeg");

                http_log("Launch commandline: ");
                http_log("%s ", pathname);
                for (i = 1; feed->child_argv[i] && feed->child_argv[i][0]; i++)
                    http_log("%s ", feed->child_argv[i]);
                http_log("\n");

                for (i = 3; i < 256; i++)
                    close(i);

                if (!ffserver_debug) {
                    i = open("/dev/null", O_RDWR);
                    if (i != -1) {
                        dup2(i, 0);
                        dup2(i, 1);
                        dup2(i, 2);
                        close(i);
                    }
                }

                /* This is needed to make relative pathnames work */
                chdir(my_program_dir);

                signal(SIGPIPE, SIG_DFL);

                execvp(pathname, feed->child_argv);

                _exit(1);
            }
        }
    }
}

/* open a listening socket */
static int socket_open_listen(struct sockaddr_in *my_addr)
{
    int server_fd, tmp;

    server_fd = socket(AF_INET,SOCK_STREAM,0);
    if (server_fd < 0) {
        perror ("socket");
        return -1;
    }

    tmp = 1;
    setsockopt(server_fd, SOL_SOCKET, SO_REUSEADDR, &tmp, sizeof(tmp));

    if (bind (server_fd, (struct sockaddr *) my_addr, sizeof (*my_addr)) < 0) {
        char bindmsg[32];
        snprintf(bindmsg, sizeof(bindmsg), "bind(port %d)", ntohs(my_addr->sin_port));
        perror (bindmsg);
        closesocket(server_fd);
        return -1;
    }

    if (listen (server_fd, 5) < 0) {
        perror ("listen");
        closesocket(server_fd);
        return -1;
    }
    ff_socket_nonblock(server_fd, 1);

    return server_fd;
}

/* start all multicast streams */
static void start_multicast(void)
{
    FFStream *stream;
    char session_id[32];
    HTTPContext *rtp_c;
    struct sockaddr_in dest_addr;
    int default_port, stream_index;

    default_port = 6000;
    for(stream = first_stream; stream != NULL; stream = stream->next) {
        if (stream->is_multicast) {
            /* open the RTP connection */
            snprintf(session_id, sizeof(session_id), "%08x%08x",
                     av_lfg_get(&random_state), av_lfg_get(&random_state));

            /* choose a port if none given */
            if (stream->multicast_port == 0) {
                stream->multicast_port = default_port;
                default_port += 100;
            }

            dest_addr.sin_family = AF_INET;
            dest_addr.sin_addr = stream->multicast_ip;
            dest_addr.sin_port = htons(stream->multicast_port);

            rtp_c = rtp_new_connection(&dest_addr, stream, session_id,
                                       RTSP_LOWER_TRANSPORT_UDP_MULTICAST);
            if (!rtp_c)
                continue;

            if (open_input_stream(rtp_c, "") < 0) {
                http_log("Could not open input stream for stream '%s'\n",
                         stream->filename);
                continue;
            }

            /* open each RTP stream */
            for(stream_index = 0; stream_index < stream->nb_streams;
                stream_index++) {
                dest_addr.sin_port = htons(stream->multicast_port +
                                           2 * stream_index);
                if (rtp_new_av_stream(rtp_c, stream_index, &dest_addr, NULL) < 0) {
                    http_log("Could not open output stream '%s/streamid=%d'\n",
                             stream->filename, stream_index);
                    exit(1);
                }
            }

            /* change state to send data */
            rtp_c->state = HTTPSTATE_SEND_DATA;
        }
    }
}

/* main loop of the http server */
static int http_server(void)
{
    int server_fd = 0, rtsp_server_fd = 0;
    int ret, delay, delay1;
    struct pollfd *poll_table, *poll_entry;
    HTTPContext *c, *c_next;

    if(!(poll_table = av_mallocz((nb_max_http_connections + 2)*sizeof(*poll_table)))) {
        http_log("Impossible to allocate a poll table handling %d connections.\n", nb_max_http_connections);
        return -1;
    }

    if (my_http_addr.sin_port) {
        server_fd = socket_open_listen(&my_http_addr);
        if (server_fd < 0)
            return -1;
    }

    if (my_rtsp_addr.sin_port) {
        rtsp_server_fd = socket_open_listen(&my_rtsp_addr);
        if (rtsp_server_fd < 0)
            return -1;
    }

    if (!rtsp_server_fd && !server_fd) {
        http_log("HTTP and RTSP disabled.\n");
        return -1;
    }

    http_log("FFserver started.\n");

    start_children(first_feed);

    start_multicast();

    for(;;) {
        poll_entry = poll_table;
        if (server_fd) {
            poll_entry->fd = server_fd;
            poll_entry->events = POLLIN;
            poll_entry++;
        }
        if (rtsp_server_fd) {
            poll_entry->fd = rtsp_server_fd;
            poll_entry->events = POLLIN;
            poll_entry++;
        }

        /* wait for events on each HTTP handle */
        c = first_http_ctx;
        delay = 1000;
        while (c != NULL) {
            int fd;
            fd = c->fd;
            switch(c->state) {
            case HTTPSTATE_SEND_HEADER:
            case RTSPSTATE_SEND_REPLY:
            case RTSPSTATE_SEND_PACKET:
                c->poll_entry = poll_entry;
                poll_entry->fd = fd;
                poll_entry->events = POLLOUT;
                poll_entry++;
                break;
            case HTTPSTATE_SEND_DATA_HEADER:
            case HTTPSTATE_SEND_DATA:
            case HTTPSTATE_SEND_DATA_TRAILER:
                if (!c->is_packetized) {
                    /* for TCP, we output as much as we can (may need to put a limit) */
                    c->poll_entry = poll_entry;
                    poll_entry->fd = fd;
                    poll_entry->events = POLLOUT;
                    poll_entry++;
                } else {
                    /* when ffserver is doing the timing, we work by
                       looking at which packet need to be sent every
                       10 ms */
                    delay1 = 10; /* one tick wait XXX: 10 ms assumed */
                    if (delay1 < delay)
                        delay = delay1;
                }
                break;
            case HTTPSTATE_WAIT_REQUEST:
            case HTTPSTATE_RECEIVE_DATA:
            case HTTPSTATE_WAIT_FEED:
            case RTSPSTATE_WAIT_REQUEST:
                /* need to catch errors */
                c->poll_entry = poll_entry;
                poll_entry->fd = fd;
                poll_entry->events = POLLIN;/* Maybe this will work */
                poll_entry++;
                break;
            default:
                c->poll_entry = NULL;
                break;
            }
            c = c->next;
        }

        /* wait for an event on one connection. We poll at least every
           second to handle timeouts */
        do {
            ret = poll(poll_table, poll_entry - poll_table, delay);
            if (ret < 0 && ff_neterrno() != AVERROR(EAGAIN) &&
                ff_neterrno() != AVERROR(EINTR))
                return -1;
        } while (ret < 0);

        cur_time = av_gettime() / 1000;

        if (need_to_start_children) {
            need_to_start_children = 0;
            start_children(first_feed);
        }

        /* now handle the events */
        for(c = first_http_ctx; c != NULL; c = c_next) {
            c_next = c->next;
            if (handle_connection(c) < 0) {
                /* close and free the connection */
                log_connection(c);
                close_connection(c);
            }
        }

        poll_entry = poll_table;
        if (server_fd) {
            /* new HTTP connection request ? */
            if (poll_entry->revents & POLLIN)
                new_connection(server_fd, 0);
            poll_entry++;
        }
        if (rtsp_server_fd) {
            /* new RTSP connection request ? */
            if (poll_entry->revents & POLLIN)
                new_connection(rtsp_server_fd, 1);
        }
    }
}

/* start waiting for a new HTTP/RTSP request */
static void start_wait_request(HTTPContext *c, int is_rtsp)
{
    c->buffer_ptr = c->buffer;
    c->buffer_end = c->buffer + c->buffer_size - 1; /* leave room for '\0' */

    if (is_rtsp) {
        c->timeout = cur_time + RTSP_REQUEST_TIMEOUT;
        c->state = RTSPSTATE_WAIT_REQUEST;
    } else {
        c->timeout = cur_time + HTTP_REQUEST_TIMEOUT;
        c->state = HTTPSTATE_WAIT_REQUEST;
    }
}

static void http_send_too_busy_reply(int fd)
{
    char buffer[300];
    int len = snprintf(buffer, sizeof(buffer),
                       "HTTP/1.0 503 Server too busy\r\n"
                       "Content-type: text/html\r\n"
                       "\r\n"
                       "<html><head><title>Too busy</title></head><body>\r\n"
                       "<p>The server is too busy to serve your request at this time.</p>\r\n"
                       "<p>The number of current connections is %d, and this exceeds the limit of %d.</p>\r\n"
                       "</body></html>\r\n",
                       nb_connections, nb_max_connections);
    send(fd, buffer, len, 0);
}


static void new_connection(int server_fd, int is_rtsp)
{
    struct sockaddr_in from_addr;
    int fd, len;
    HTTPContext *c = NULL;

    len = sizeof(from_addr);
    fd = accept(server_fd, (struct sockaddr *)&from_addr,
                &len);
    if (fd < 0) {
        http_log("error during accept %s\n", strerror(errno));
        return;
    }
    ff_socket_nonblock(fd, 1);

    if (nb_connections >= nb_max_connections) {
        http_send_too_busy_reply(fd);
        goto fail;
    }

    /* add a new connection */
    c = av_mallocz(sizeof(HTTPContext));
    if (!c)
        goto fail;

    c->fd = fd;
    c->poll_entry = NULL;
    c->from_addr = from_addr;
    c->buffer_size = IOBUFFER_INIT_SIZE;
    c->buffer = av_malloc(c->buffer_size);
    if (!c->buffer)
        goto fail;

    c->next = first_http_ctx;
    first_http_ctx = c;
    nb_connections++;

    start_wait_request(c, is_rtsp);

    return;

 fail:
    if (c) {
        av_free(c->buffer);
        av_free(c);
    }
    closesocket(fd);
}

static void close_connection(HTTPContext *c)
{
    HTTPContext **cp, *c1;
    int i, nb_streams;
    AVFormatContext *ctx;
    URLContext *h;
    AVStream *st;

    /* remove connection from list */
    cp = &first_http_ctx;
    while ((*cp) != NULL) {
        c1 = *cp;
        if (c1 == c)
            *cp = c->next;
        else
            cp = &c1->next;
    }

    /* remove references, if any (XXX: do it faster) */
    for(c1 = first_http_ctx; c1 != NULL; c1 = c1->next) {
        if (c1->rtsp_c == c)
            c1->rtsp_c = NULL;
    }

    /* remove connection associated resources */
    if (c->fd >= 0)
        closesocket(c->fd);
    if (c->fmt_in) {
        /* close each frame parser */
        for(i=0;i<c->fmt_in->nb_streams;i++) {
            st = c->fmt_in->streams[i];
            if (st->codec->codec)
                avcodec_close(st->codec);
        }
        av_close_input_file(c->fmt_in);
    }

    /* free RTP output streams if any */
    nb_streams = 0;
    if (c->stream)
        nb_streams = c->stream->nb_streams;

    for(i=0;i<nb_streams;i++) {
        ctx = c->rtp_ctx[i];
        if (ctx) {
            av_write_trailer(ctx);
            av_dict_free(&ctx->metadata);
            av_free(ctx->streams[0]);
            av_free(ctx);
        }
        h = c->rtp_handles[i];
        if (h)
            url_close(h);
    }

    ctx = &c->fmt_ctx;

    if (!c->last_packet_sent && c->state == HTTPSTATE_SEND_DATA_TRAILER) {
        if (ctx->oformat) {
            /* prepare header */
            if (avio_open_dyn_buf(&ctx->pb) >= 0) {
                av_write_trailer(ctx);
                av_freep(&c->pb_buffer);
                avio_close_dyn_buf(ctx->pb, &c->pb_buffer);
            }
        }
    }

    for(i=0; i<ctx->nb_streams; i++)
        av_free(ctx->streams[i]);

    if (c->stream && !c->post && c->stream->stream_type == STREAM_TYPE_LIVE)
        current_bandwidth -= c->stream->bandwidth;

    /* signal that there is no feed if we are the feeder socket */
    if (c->state == HTTPSTATE_RECEIVE_DATA && c->stream) {
        c->stream->feed_opened = 0;
        close(c->feed_fd);
    }

    av_freep(&c->pb_buffer);
    av_freep(&c->packet_buffer);
    av_free(c->buffer);
    av_free(c);
    nb_connections--;
}

static int handle_connection(HTTPContext *c)
{
    int len, ret;

    switch(c->state) {
    case HTTPSTATE_WAIT_REQUEST:
    case RTSPSTATE_WAIT_REQUEST:
        /* timeout ? */
        if ((c->timeout - cur_time) < 0)
            return -1;
        if (c->poll_entry->revents & (POLLERR | POLLHUP))
            return -1;

        /* no need to read if no events */
        if (!(c->poll_entry->revents & POLLIN))
            return 0;
        /* read the data */
    read_loop:
        len = recv(c->fd, c->buffer_ptr, 1, 0);
        if (len < 0) {
            if (ff_neterrno() != AVERROR(EAGAIN) &&
                ff_neterrno() != AVERROR(EINTR))
                return -1;
        } else if (len == 0) {
            return -1;
        } else {
            /* search for end of request. */
            uint8_t *ptr;
            c->buffer_ptr += len;
            ptr = c->buffer_ptr;
            if ((ptr >= c->buffer + 2 && !memcmp(ptr-2, "\n\n", 2)) ||
                (ptr >= c->buffer + 4 && !memcmp(ptr-4, "\r\n\r\n", 4))) {
                /* request found : parse it and reply */
                if (c->state == HTTPSTATE_WAIT_REQUEST) {
                    ret = http_parse_request(c);
                } else {
                    ret = rtsp_parse_request(c);
                }
                if (ret < 0)
                    return -1;
            } else if (ptr >= c->buffer_end) {
                /* request too long: cannot do anything */
                return -1;
            } else goto read_loop;
        }
        break;

    case HTTPSTATE_SEND_HEADER:
        if (c->poll_entry->revents & (POLLERR | POLLHUP))
            return -1;

        /* no need to write if no events */
        if (!(c->poll_entry->revents & POLLOUT))
            return 0;
        len = send(c->fd, c->buffer_ptr, c->buffer_end - c->buffer_ptr, 0);
        if (len < 0) {
            if (ff_neterrno() != AVERROR(EAGAIN) &&
                ff_neterrno() != AVERROR(EINTR)) {
                /* error : close connection */
                av_freep(&c->pb_buffer);
                return -1;
            }
        } else {
            c->buffer_ptr += len;
            if (c->stream)
                c->stream->bytes_served += len;
            c->data_count += len;
            if (c->buffer_ptr >= c->buffer_end) {
                av_freep(&c->pb_buffer);
                /* if error, exit */
                if (c->http_error)
                    return -1;
                /* all the buffer was sent : synchronize to the incoming stream */
                c->state = HTTPSTATE_SEND_DATA_HEADER;
                c->buffer_ptr = c->buffer_end = c->buffer;
            }
        }
        break;

    case HTTPSTATE_SEND_DATA:
    case HTTPSTATE_SEND_DATA_HEADER:
    case HTTPSTATE_SEND_DATA_TRAILER:
        /* for packetized output, we consider we can always write (the
           input streams sets the speed). It may be better to verify
           that we do not rely too much on the kernel queues */
        if (!c->is_packetized) {
            if (c->poll_entry->revents & (POLLERR | POLLHUP))
                return -1;

            /* no need to read if no events */
            if (!(c->poll_entry->revents & POLLOUT))
                return 0;
        }
        if (http_send_data(c) < 0)
            return -1;
        /* close connection if trailer sent */
        if (c->state == HTTPSTATE_SEND_DATA_TRAILER)
            return -1;
        break;
    case HTTPSTATE_RECEIVE_DATA:
        /* no need to read if no events */
        if (c->poll_entry->revents & (POLLERR | POLLHUP))
            return -1;
        if (!(c->poll_entry->revents & POLLIN))
            return 0;
        if (http_receive_data(c) < 0)
            return -1;
        break;
    case HTTPSTATE_WAIT_FEED:
        /* no need to read if no events */
        if (c->poll_entry->revents & (POLLIN | POLLERR | POLLHUP))
            return -1;

        /* nothing to do, we'll be waken up by incoming feed packets */
        break;

    case RTSPSTATE_SEND_REPLY:
        if (c->poll_entry->revents & (POLLERR | POLLHUP)) {
            av_freep(&c->pb_buffer);
            return -1;
        }
        /* no need to write if no events */
        if (!(c->poll_entry->revents & POLLOUT))
            return 0;
        len = send(c->fd, c->buffer_ptr, c->buffer_end - c->buffer_ptr, 0);
        if (len < 0) {
            if (ff_neterrno() != AVERROR(EAGAIN) &&
                ff_neterrno() != AVERROR(EINTR)) {
                /* error : close connection */
                av_freep(&c->pb_buffer);
                return -1;
            }
        } else {
            c->buffer_ptr += len;
            c->data_count += len;
            if (c->buffer_ptr >= c->buffer_end) {
                /* all the buffer was sent : wait for a new request */
                av_freep(&c->pb_buffer);
                start_wait_request(c, 1);
            }
        }
        break;
    case RTSPSTATE_SEND_PACKET:
        if (c->poll_entry->revents & (POLLERR | POLLHUP)) {
            av_freep(&c->packet_buffer);
            return -1;
        }
        /* no need to write if no events */
        if (!(c->poll_entry->revents & POLLOUT))
            return 0;
        len = send(c->fd, c->packet_buffer_ptr,
                    c->packet_buffer_end - c->packet_buffer_ptr, 0);
        if (len < 0) {
            if (ff_neterrno() != AVERROR(EAGAIN) &&
                ff_neterrno() != AVERROR(EINTR)) {
                /* error : close connection */
                av_freep(&c->packet_buffer);
                return -1;
            }
        } else {
            c->packet_buffer_ptr += len;
            if (c->packet_buffer_ptr >= c->packet_buffer_end) {
                /* all the buffer was sent : wait for a new request */
                av_freep(&c->packet_buffer);
                c->state = RTSPSTATE_WAIT_REQUEST;
            }
        }
        break;
    case HTTPSTATE_READY:
        /* nothing to do */
        break;
    default:
        return -1;
    }
    return 0;
}

static int extract_rates(char *rates, int ratelen, const char *request)
{
    const char *p;

    for (p = request; *p && *p != '\r' && *p != '\n'; ) {
        if (strncasecmp(p, "Pragma:", 7) == 0) {
            const char *q = p + 7;

            while (*q && *q != '\n' && isspace(*q))
                q++;

            if (strncasecmp(q, "stream-switch-entry=", 20) == 0) {
                int stream_no;
                int rate_no;

                q += 20;

                memset(rates, 0xff, ratelen);

                while (1) {
                    while (*q && *q != '\n' && *q != ':')
                        q++;

                    if (sscanf(q, ":%d:%d", &stream_no, &rate_no) != 2)
                        break;

                    stream_no--;
                    if (stream_no < ratelen && stream_no >= 0)
                        rates[stream_no] = rate_no;

                    while (*q && *q != '\n' && !isspace(*q))
                        q++;
                }

                return 1;
            }
        }
        p = strchr(p, '\n');
        if (!p)
            break;

        p++;
    }

    return 0;
}

static int find_stream_in_feed(FFStream *feed, AVCodecContext *codec, int bit_rate)
{
    int i;
    int best_bitrate = 100000000;
    int best = -1;

    for (i = 0; i < feed->nb_streams; i++) {
        AVCodecContext *feed_codec = feed->streams[i]->codec;

        if (feed_codec->codec_id != codec->codec_id ||
            feed_codec->sample_rate != codec->sample_rate ||
            feed_codec->width != codec->width ||
            feed_codec->height != codec->height)
            continue;

        /* Potential stream */

        /* We want the fastest stream less than bit_rate, or the slowest
         * faster than bit_rate
         */

        if (feed_codec->bit_rate <= bit_rate) {
            if (best_bitrate > bit_rate || feed_codec->bit_rate > best_bitrate) {
                best_bitrate = feed_codec->bit_rate;
                best = i;
            }
        } else {
            if (feed_codec->bit_rate < best_bitrate) {
                best_bitrate = feed_codec->bit_rate;
                best = i;
            }
        }
    }

    return best;
}

static int modify_current_stream(HTTPContext *c, char *rates)
{
    int i;
    FFStream *req = c->stream;
    int action_required = 0;

    /* Not much we can do for a feed */
    if (!req->feed)
        return 0;

    for (i = 0; i < req->nb_streams; i++) {
        AVCodecContext *codec = req->streams[i]->codec;

        switch(rates[i]) {
            case 0:
                c->switch_feed_streams[i] = req->feed_streams[i];
                break;
            case 1:
                c->switch_feed_streams[i] = find_stream_in_feed(req->feed, codec, codec->bit_rate / 2);
                break;
            case 2:
                /* Wants off or slow */
                c->switch_feed_streams[i] = find_stream_in_feed(req->feed, codec, codec->bit_rate / 4);
#ifdef WANTS_OFF
                /* This doesn't work well when it turns off the only stream! */
                c->switch_feed_streams[i] = -2;
                c->feed_streams[i] = -2;
#endif
                break;
        }

        if (c->switch_feed_streams[i] >= 0 && c->switch_feed_streams[i] != c->feed_streams[i])
            action_required = 1;
    }

    return action_required;
}

/* XXX: factorize in utils.c ? */
/* XXX: take care with different space meaning */
static void skip_spaces(const char **pp)
{
    const char *p;
    p = *pp;
    while (*p == ' ' || *p == '\t')
        p++;
    *pp = p;
}

static void get_word(char *buf, int buf_size, const char **pp)
{
    const char *p;
    char *q;

    p = *pp;
    skip_spaces(&p);
    q = buf;
    while (!isspace(*p) && *p != '\0') {
        if ((q - buf) < buf_size - 1)
            *q++ = *p;
        p++;
    }
    if (buf_size > 0)
        *q = '\0';
    *pp = p;
}

static void get_arg(char *buf, int buf_size, const char **pp)
{
    const char *p;
    char *q;
    int quote;

    p = *pp;
    while (isspace(*p)) p++;
    q = buf;
    quote = 0;
    if (*p == '\"' || *p == '\'')
        quote = *p++;
    for(;;) {
        if (quote) {
            if (*p == quote)
                break;
        } else {
            if (isspace(*p))
                break;
        }
        if (*p == '\0')
            break;
        if ((q - buf) < buf_size - 1)
            *q++ = *p;
        p++;
    }
    *q = '\0';
    if (quote && *p == quote)
        p++;
    *pp = p;
}

static void parse_acl_row(FFStream *stream, FFStream* feed, IPAddressACL *ext_acl,
                         const char *p, const char *filename, int line_num)
{
    char arg[1024];
    IPAddressACL acl;
    int errors = 0;

    get_arg(arg, sizeof(arg), &p);
    if (strcasecmp(arg, "allow") == 0)
        acl.action = IP_ALLOW;
    else if (strcasecmp(arg, "deny") == 0)
        acl.action = IP_DENY;
    else {
        fprintf(stderr, "%s:%d: ACL action '%s' is not ALLOW or DENY\n",
                filename, line_num, arg);
        errors++;
    }

    get_arg(arg, sizeof(arg), &p);

    if (resolve_host(&acl.first, arg) != 0) {
        fprintf(stderr, "%s:%d: ACL refers to invalid host or ip address '%s'\n",
                filename, line_num, arg);
        errors++;
    } else
        acl.last = acl.first;

    get_arg(arg, sizeof(arg), &p);

    if (arg[0]) {
        if (resolve_host(&acl.last, arg) != 0) {
            fprintf(stderr, "%s:%d: ACL refers to invalid host or ip address '%s'\n",
                    filename, line_num, arg);
            errors++;
        }
    }

    if (!errors) {
        IPAddressACL *nacl = av_mallocz(sizeof(*nacl));
        IPAddressACL **naclp = 0;

        acl.next = 0;
        *nacl = acl;

        if (stream)
            naclp = &stream->acl;
        else if (feed)
            naclp = &feed->acl;
        else if (ext_acl)
            naclp = &ext_acl;
        else {
            fprintf(stderr, "%s:%d: ACL found not in <stream> or <feed>\n",
                    filename, line_num);
            errors++;
        }

        if (naclp) {
            while (*naclp)
                naclp = &(*naclp)->next;

            *naclp = nacl;
        }
    }
}


static IPAddressACL* parse_dynamic_acl(FFStream *stream, HTTPContext *c)
{
    FILE* f;
    char line[1024];
    char  cmd[1024];
    IPAddressACL *acl = NULL;
    int line_num = 0;
    const char *p;

    f = fopen(stream->dynamic_acl, "r");
    if (!f) {
        perror(stream->dynamic_acl);
        return NULL;
    }

    acl = av_mallocz(sizeof(IPAddressACL));

    /* Build ACL */
    for(;;) {
        if (fgets(line, sizeof(line), f) == NULL)
            break;
        line_num++;
        p = line;
        while (isspace(*p))
            p++;
        if (*p == '\0' || *p == '#')
            continue;
        get_arg(cmd, sizeof(cmd), &p);

        if (!strcasecmp(cmd, "ACL"))
            parse_acl_row(NULL, NULL, acl, p, stream->dynamic_acl, line_num);
    }
    fclose(f);
    return acl;
}


static void free_acl_list(IPAddressACL *in_acl)
{
    IPAddressACL *pacl,*pacl2;

    pacl = in_acl;
    while(pacl) {
        pacl2 = pacl;
        pacl = pacl->next;
        av_freep(pacl2);
    }
}

static int validate_acl_list(IPAddressACL *in_acl, HTTPContext *c)
{
    enum IPAddressAction last_action = IP_DENY;
    IPAddressACL *acl;
    struct in_addr *src = &c->from_addr.sin_addr;
    unsigned long src_addr = src->s_addr;

    for (acl = in_acl; acl; acl = acl->next) {
        if (src_addr >= acl->first.s_addr && src_addr <= acl->last.s_addr)
            return (acl->action == IP_ALLOW) ? 1 : 0;
        last_action = acl->action;
    }

    /* Nothing matched, so return not the last action */
    return (last_action == IP_DENY) ? 1 : 0;
}

static int validate_acl(FFStream *stream, HTTPContext *c)
{
    int ret = 0;
    IPAddressACL *acl;


    /* if stream->acl is null validate_acl_list will return 1 */
    ret = validate_acl_list(stream->acl, c);

    if (stream->dynamic_acl[0]) {
        acl = parse_dynamic_acl(stream, c);

        ret = validate_acl_list(acl, c);

        free_acl_list(acl);
    }

    return ret;
}

/* compute the real filename of a file by matching it without its
   extensions to all the stream filenames */
static void compute_real_filename(char *filename, int max_size)
{
    char file1[1024];
    char file2[1024];
    char *p;
    FFStream *stream;

    /* compute filename by matching without the file extensions */
    av_strlcpy(file1, filename, sizeof(file1));
    p = strrchr(file1, '.');
    if (p)
        *p = '\0';
    for(stream = first_stream; stream != NULL; stream = stream->next) {
        av_strlcpy(file2, stream->filename, sizeof(file2));
        p = strrchr(file2, '.');
        if (p)
            *p = '\0';
        if (!strcmp(file1, file2)) {
            av_strlcpy(filename, stream->filename, max_size);
            break;
        }
    }
}

enum RedirType {
    REDIR_NONE,
    REDIR_ASX,
    REDIR_RAM,
    REDIR_ASF,
    REDIR_RTSP,
    REDIR_SDP,
};

/* parse http request and prepare header */
static int http_parse_request(HTTPContext *c)
{
    char *p;
    enum RedirType redir_type;
    char cmd[32];
    char info[1024], filename[1024];
    char url[1024], *q;
    char protocol[32];
    char msg[1024];
    const char *mime_type;
    FFStream *stream;
    int i;
    char ratebuf[32];
    char *useragent = 0;

    p = c->buffer;
    get_word(cmd, sizeof(cmd), (const char **)&p);
    av_strlcpy(c->method, cmd, sizeof(c->method));

    if (!strcmp(cmd, "GET"))
        c->post = 0;
    else if (!strcmp(cmd, "POST"))
        c->post = 1;
    else
        return -1;

    get_word(url, sizeof(url), (const char **)&p);
    av_strlcpy(c->url, url, sizeof(c->url));

    get_word(protocol, sizeof(protocol), (const char **)&p);
    if (strcmp(protocol, "HTTP/1.0") && strcmp(protocol, "HTTP/1.1"))
        return -1;

    av_strlcpy(c->protocol, protocol, sizeof(c->protocol));

    if (ffserver_debug)
        http_log("%s - - New connection: %s %s\n", inet_ntoa(c->from_addr.sin_addr), cmd, url);

    /* find the filename and the optional info string in the request */
    p = strchr(url, '?');
    if (p) {
        av_strlcpy(info, p, sizeof(info));
        *p = '\0';
    } else
        info[0] = '\0';

    av_strlcpy(filename, url + ((*url == '/') ? 1 : 0), sizeof(filename)-1);

    for (p = c->buffer; *p && *p != '\r' && *p != '\n'; ) {
        if (strncasecmp(p, "User-Agent:", 11) == 0) {
            useragent = p + 11;
            if (*useragent && *useragent != '\n' && isspace(*useragent))
                useragent++;
            break;
        }
        p = strchr(p, '\n');
        if (!p)
            break;

        p++;
    }

    redir_type = REDIR_NONE;
    if (av_match_ext(filename, "asx")) {
        redir_type = REDIR_ASX;
        filename[strlen(filename)-1] = 'f';
    } else if (av_match_ext(filename, "asf") &&
        (!useragent || strncasecmp(useragent, "NSPlayer", 8) != 0)) {
        /* if this isn't WMP or lookalike, return the redirector file */
        redir_type = REDIR_ASF;
    } else if (av_match_ext(filename, "rpm,ram")) {
        redir_type = REDIR_RAM;
        strcpy(filename + strlen(filename)-2, "m");
    } else if (av_match_ext(filename, "rtsp")) {
        redir_type = REDIR_RTSP;
        compute_real_filename(filename, sizeof(filename) - 1);
    } else if (av_match_ext(filename, "sdp")) {
        redir_type = REDIR_SDP;
        compute_real_filename(filename, sizeof(filename) - 1);
    }

    // "redirect" / request to index.html
    if (!strlen(filename))
        av_strlcpy(filename, "index.html", sizeof(filename) - 1);

    stream = first_stream;
    while (stream != NULL) {
        if (!strcmp(stream->filename, filename) && validate_acl(stream, c))
            break;
        stream = stream->next;
    }
    if (stream == NULL) {
        snprintf(msg, sizeof(msg), "File '%s' not found", url);
        http_log("File '%s' not found\n", url);
        goto send_error;
    }

    c->stream = stream;
    memcpy(c->feed_streams, stream->feed_streams, sizeof(c->feed_streams));
    memset(c->switch_feed_streams, -1, sizeof(c->switch_feed_streams));

    if (stream->stream_type == STREAM_TYPE_REDIRECT) {
        c->http_error = 301;
        q = c->buffer;
        q += snprintf(q, c->buffer_size,
                      "HTTP/1.0 301 Moved\r\n"
                      "Location: %s\r\n"
                      "Content-type: text/html\r\n"
                      "\r\n"
                      "<html><head><title>Moved</title></head><body>\r\n"
                      "You should be <a href=\"%s\">redirected</a>.\r\n"
                      "</body></html>\r\n", stream->feed_filename, stream->feed_filename);
        /* prepare output buffer */
        c->buffer_ptr = c->buffer;
        c->buffer_end = q;
        c->state = HTTPSTATE_SEND_HEADER;
        return 0;
    }

    /* If this is WMP, get the rate information */
    if (extract_rates(ratebuf, sizeof(ratebuf), c->buffer)) {
        if (modify_current_stream(c, ratebuf)) {
            for (i = 0; i < FF_ARRAY_ELEMS(c->feed_streams); i++) {
                if (c->switch_feed_streams[i] >= 0)
                    c->switch_feed_streams[i] = -1;
            }
        }
    }

    if (c->post == 0 && stream->stream_type == STREAM_TYPE_LIVE)
        current_bandwidth += stream->bandwidth;

    /* If already streaming this feed, do not let start another feeder. */
    if (stream->feed_opened) {
        snprintf(msg, sizeof(msg), "This feed is already being received.");
        http_log("Feed '%s' already being received\n", stream->feed_filename);
        goto send_error;
    }

    if (c->post == 0 && max_bandwidth < current_bandwidth) {
        c->http_error = 503;
        q = c->buffer;
        q += snprintf(q, c->buffer_size,
                      "HTTP/1.0 503 Server too busy\r\n"
                      "Content-type: text/html\r\n"
                      "\r\n"
                      "<html><head><title>Too busy</title></head><body>\r\n"
                      "<p>The server is too busy to serve your request at this time.</p>\r\n"
                      "<p>The bandwidth being served (including your stream) is %"PRIu64"kbit/sec, "
                      "and this exceeds the limit of %"PRIu64"kbit/sec.</p>\r\n"
                      "</body></html>\r\n", current_bandwidth, max_bandwidth);
        /* prepare output buffer */
        c->buffer_ptr = c->buffer;
        c->buffer_end = q;
        c->state = HTTPSTATE_SEND_HEADER;
        return 0;
    }

    if (redir_type != REDIR_NONE) {
        char *hostinfo = 0;

        for (p = c->buffer; *p && *p != '\r' && *p != '\n'; ) {
            if (strncasecmp(p, "Host:", 5) == 0) {
                hostinfo = p + 5;
                break;
            }
            p = strchr(p, '\n');
            if (!p)
                break;

            p++;
        }

        if (hostinfo) {
            char *eoh;
            char hostbuf[260];

            while (isspace(*hostinfo))
                hostinfo++;

            eoh = strchr(hostinfo, '\n');
            if (eoh) {
                if (eoh[-1] == '\r')
                    eoh--;

                if (eoh - hostinfo < sizeof(hostbuf) - 1) {
                    memcpy(hostbuf, hostinfo, eoh - hostinfo);
                    hostbuf[eoh - hostinfo] = 0;

                    c->http_error = 200;
                    q = c->buffer;
                    switch(redir_type) {
                    case REDIR_ASX:
                        q += snprintf(q, c->buffer_size,
                                      "HTTP/1.0 200 ASX Follows\r\n"
                                      "Content-type: video/x-ms-asf\r\n"
                                      "\r\n"
                                      "<ASX Version=\"3\">\r\n"
                                      //"<!-- Autogenerated by ffserver -->\r\n"
                                      "<ENTRY><REF HREF=\"http://%s/%s%s\"/></ENTRY>\r\n"
                                      "</ASX>\r\n", hostbuf, filename, info);
                        break;
                    case REDIR_RAM:
                        q += snprintf(q, c->buffer_size,
                                      "HTTP/1.0 200 RAM Follows\r\n"
                                      "Content-type: audio/x-pn-realaudio\r\n"
                                      "\r\n"
                                      "# Autogenerated by ffserver\r\n"
                                      "http://%s/%s%s\r\n", hostbuf, filename, info);
                        break;
                    case REDIR_ASF:
                        q += snprintf(q, c->buffer_size,
                                      "HTTP/1.0 200 ASF Redirect follows\r\n"
                                      "Content-type: video/x-ms-asf\r\n"
                                      "\r\n"
                                      "[Reference]\r\n"
                                      "Ref1=http://%s/%s%s\r\n", hostbuf, filename, info);
                        break;
                    case REDIR_RTSP:
                        {
                            char hostname[256], *p;
                            /* extract only hostname */
                            av_strlcpy(hostname, hostbuf, sizeof(hostname));
                            p = strrchr(hostname, ':');
                            if (p)
                                *p = '\0';
                            q += snprintf(q, c->buffer_size,
                                          "HTTP/1.0 200 RTSP Redirect follows\r\n"
                                          /* XXX: incorrect mime type ? */
                                          "Content-type: application/x-rtsp\r\n"
                                          "\r\n"
                                          "rtsp://%s:%d/%s\r\n", hostname, ntohs(my_rtsp_addr.sin_port), filename);
                        }
                        break;
                    case REDIR_SDP:
                        {
                            uint8_t *sdp_data;
                            int sdp_data_size, len;
                            struct sockaddr_in my_addr;

                            q += snprintf(q, c->buffer_size,
                                          "HTTP/1.0 200 OK\r\n"
                                          "Content-type: application/sdp\r\n"
                                          "\r\n");

                            len = sizeof(my_addr);
                            getsockname(c->fd, (struct sockaddr *)&my_addr, &len);

                            /* XXX: should use a dynamic buffer */
                            sdp_data_size = prepare_sdp_description(stream,
                                                                    &sdp_data,
                                                                    my_addr.sin_addr);
                            if (sdp_data_size > 0) {
                                memcpy(q, sdp_data, sdp_data_size);
                                q += sdp_data_size;
                                *q = '\0';
                                av_free(sdp_data);
                            }
                        }
                        break;
                    default:
                        abort();
                        break;
                    }

                    /* prepare output buffer */
                    c->buffer_ptr = c->buffer;
                    c->buffer_end = q;
                    c->state = HTTPSTATE_SEND_HEADER;
                    return 0;
                }
            }
        }

        snprintf(msg, sizeof(msg), "ASX/RAM file not handled");
        goto send_error;
    }

    stream->conns_served++;

    /* XXX: add there authenticate and IP match */

    if (c->post) {
        /* if post, it means a feed is being sent */
        if (!stream->is_feed) {
            /* However it might be a status report from WMP! Let us log the
             * data as it might come in handy one day. */
            char *logline = 0;
            int client_id = 0;

            for (p = c->buffer; *p && *p != '\r' && *p != '\n'; ) {
                if (strncasecmp(p, "Pragma: log-line=", 17) == 0) {
                    logline = p;
                    break;
                }
                if (strncasecmp(p, "Pragma: client-id=", 18) == 0)
                    client_id = strtol(p + 18, 0, 10);
                p = strchr(p, '\n');
                if (!p)
                    break;

                p++;
            }

            if (logline) {
                char *eol = strchr(logline, '\n');

                logline += 17;

                if (eol) {
                    if (eol[-1] == '\r')
                        eol--;
                    http_log("%.*s\n", (int) (eol - logline), logline);
                    c->suppress_log = 1;
                }
            }

#ifdef DEBUG
            http_log("\nGot request:\n%s\n", c->buffer);
#endif

            if (client_id && extract_rates(ratebuf, sizeof(ratebuf), c->buffer)) {
                HTTPContext *wmpc;

                /* Now we have to find the client_id */
                for (wmpc = first_http_ctx; wmpc; wmpc = wmpc->next) {
                    if (wmpc->wmp_client_id == client_id)
                        break;
                }

                if (wmpc && modify_current_stream(wmpc, ratebuf))
                    wmpc->switch_pending = 1;
            }

            snprintf(msg, sizeof(msg), "POST command not handled");
            c->stream = 0;
            goto send_error;
        }
        if (http_start_receive_data(c) < 0) {
            snprintf(msg, sizeof(msg), "could not open feed");
            goto send_error;
        }
        c->http_error = 0;
        c->state = HTTPSTATE_RECEIVE_DATA;
        return 0;
    }

#ifdef DEBUG
    if (strcmp(stream->filename + strlen(stream->filename) - 4, ".asf") == 0)
        http_log("\nGot request:\n%s\n", c->buffer);
#endif

    if (c->stream->stream_type == STREAM_TYPE_STATUS)
        goto send_status;

    /* open input stream */
    if (open_input_stream(c, info) < 0) {
        snprintf(msg, sizeof(msg), "Input stream corresponding to '%s' not found", url);
        goto send_error;
    }

    /* prepare http header */
    q = c->buffer;
    q += snprintf(q, q - (char *) c->buffer + c->buffer_size, "HTTP/1.0 200 OK\r\n");
    mime_type = c->stream->fmt->mime_type;
    if (!mime_type)
        mime_type = "application/x-octet-stream";
    q += snprintf(q, q - (char *) c->buffer + c->buffer_size, "Pragma: no-cache\r\n");

    /* for asf, we need extra headers */
    if (!strcmp(c->stream->fmt->name,"asf_stream")) {
        /* Need to allocate a client id */

        c->wmp_client_id = av_lfg_get(&random_state);

        q += snprintf(q, q - (char *) c->buffer + c->buffer_size, "Server: Cougar 4.1.0.3923\r\nCache-Control: no-cache\r\nPragma: client-id=%d\r\nPragma: features=\"broadcast\"\r\n", c->wmp_client_id);
    }
    q += snprintf(q, q - (char *) c->buffer + c->buffer_size, "Content-Type: %s\r\n", mime_type);
    q += snprintf(q, q - (char *) c->buffer + c->buffer_size, "\r\n");

    /* prepare output buffer */
    c->http_error = 0;
    c->buffer_ptr = c->buffer;
    c->buffer_end = q;
    c->state = HTTPSTATE_SEND_HEADER;
    return 0;
 send_error:
    c->http_error = 404;
    q = c->buffer;
    q += snprintf(q, c->buffer_size,
                  "HTTP/1.0 404 Not Found\r\n"
                  "Content-type: text/html\r\n"
                  "\r\n"
                  "<html>\n"
                  "<head><title>404 Not Found</title></head>\n"
                  "<body>%s</body>\n"
                  "</html>\n", msg);
    /* prepare output buffer */
    c->buffer_ptr = c->buffer;
    c->buffer_end = q;
    c->state = HTTPSTATE_SEND_HEADER;
    return 0;
 send_status:
    compute_status(c);
    c->http_error = 200; /* horrible : we use this value to avoid
                            going to the send data state */
    c->state = HTTPSTATE_SEND_HEADER;
    return 0;
}

static void fmt_bytecount(AVIOContext *pb, int64_t count)
{
    static const char *suffix = " kMGTP";
    const char *s;

    for (s = suffix; count >= 100000 && s[1]; count /= 1000, s++);

    avio_printf(pb, "%"PRId64"%c", count, *s);
}

static void compute_status(HTTPContext *c)
{
    HTTPContext *c1;
    FFStream *stream;
    char *p;
    time_t ti;
    int i, len;
    AVIOContext *pb;

    if (avio_open_dyn_buf(&pb) < 0) {
        /* XXX: return an error ? */
        c->buffer_ptr = c->buffer;
        c->buffer_end = c->buffer;
        return;
    }

    avio_printf(pb, "HTTP/1.0 200 OK\r\n");
    avio_printf(pb, "Content-type: %s\r\n", "text/html");
    avio_printf(pb, "Pragma: no-cache\r\n");
    avio_printf(pb, "\r\n");

    avio_printf(pb, "<html><head><title>%s Status</title>\n", program_name);
    if (c->stream->feed_filename[0])
        avio_printf(pb, "<link rel=\"shortcut icon\" href=\"%s\">\n", c->stream->feed_filename);
    avio_printf(pb, "</head>\n<body>");
    avio_printf(pb, "<h1>%s Status</h1>\n", program_name);
    /* format status */
    avio_printf(pb, "<h2>Available Streams</h2>\n");
    avio_printf(pb, "<table cellspacing=0 cellpadding=4>\n");
    avio_printf(pb, "<tr><th valign=top>Path<th align=left>Served<br>Conns<th><br>bytes<th valign=top>Format<th>Bit rate<br>kbits/s<th align=left>Video<br>kbits/s<th><br>Codec<th align=left>Audio<br>kbits/s<th><br>Codec<th align=left valign=top>Feed\n");
    stream = first_stream;
    while (stream != NULL) {
        char sfilename[1024];
        char *eosf;

        if (stream->feed != stream) {
            av_strlcpy(sfilename, stream->filename, sizeof(sfilename) - 10);
            eosf = sfilename + strlen(sfilename);
            if (eosf - sfilename >= 4) {
                if (strcmp(eosf - 4, ".asf") == 0)
                    strcpy(eosf - 4, ".asx");
                else if (strcmp(eosf - 3, ".rm") == 0)
                    strcpy(eosf - 3, ".ram");
                else if (stream->fmt && !strcmp(stream->fmt->name, "rtp")) {
                    /* generate a sample RTSP director if
                       unicast. Generate an SDP redirector if
                       multicast */
                    eosf = strrchr(sfilename, '.');
                    if (!eosf)
                        eosf = sfilename + strlen(sfilename);
                    if (stream->is_multicast)
                        strcpy(eosf, ".sdp");
                    else
                        strcpy(eosf, ".rtsp");
                }
            }

            avio_printf(pb, "<tr><td><a href=\"/%s\">%s</a> ",
                         sfilename, stream->filename);
            avio_printf(pb, "<td align=right> %d <td align=right> ",
                        stream->conns_served);
            fmt_bytecount(pb, stream->bytes_served);
            switch(stream->stream_type) {
            case STREAM_TYPE_LIVE: {
                    int audio_bit_rate = 0;
                    int video_bit_rate = 0;
                    const char *audio_codec_name = "";
                    const char *video_codec_name = "";
                    const char *audio_codec_name_extra = "";
                    const char *video_codec_name_extra = "";

                    for(i=0;i<stream->nb_streams;i++) {
                        AVStream *st = stream->streams[i];
                        AVCodec *codec = avcodec_find_encoder(st->codec->codec_id);
                        switch(st->codec->codec_type) {
                        case AVMEDIA_TYPE_AUDIO:
                            audio_bit_rate += st->codec->bit_rate;
                            if (codec) {
                                if (*audio_codec_name)
                                    audio_codec_name_extra = "...";
                                audio_codec_name = codec->name;
                            }
                            break;
                        case AVMEDIA_TYPE_VIDEO:
                            video_bit_rate += st->codec->bit_rate;
                            if (codec) {
                                if (*video_codec_name)
                                    video_codec_name_extra = "...";
                                video_codec_name = codec->name;
                            }
                            break;
                        case AVMEDIA_TYPE_DATA:
                            video_bit_rate += st->codec->bit_rate;
                            break;
                        default:
                            abort();
                        }
                    }
                    avio_printf(pb, "<td align=center> %s <td align=right> %d <td align=right> %d <td> %s %s <td align=right> %d <td> %s %s",
                                 stream->fmt->name,
                                 stream->bandwidth,
                                 video_bit_rate / 1000, video_codec_name, video_codec_name_extra,
                                 audio_bit_rate / 1000, audio_codec_name, audio_codec_name_extra);
                    if (stream->feed)
                        avio_printf(pb, "<td>%s", stream->feed->filename);
                    else
                        avio_printf(pb, "<td>%s", stream->feed_filename);
                    avio_printf(pb, "\n");
                }
                break;
            default:
                avio_printf(pb, "<td align=center> - <td align=right> - <td align=right> - <td><td align=right> - <td>\n");
                break;
            }
        }
        stream = stream->next;
    }
    avio_printf(pb, "</table>\n");

    stream = first_stream;
    while (stream != NULL) {
        if (stream->feed == stream) {
            avio_printf(pb, "<h2>Feed %s</h2>", stream->filename);
            if (stream->pid) {
                avio_printf(pb, "Running as pid %d.\n", stream->pid);

#if defined(linux) && !defined(CONFIG_NOCUTILS)
                {
                    FILE *pid_stat;
                    char ps_cmd[64];

                    /* This is somewhat linux specific I guess */
                    snprintf(ps_cmd, sizeof(ps_cmd),
                             "ps -o \"%%cpu,cputime\" --no-headers %d",
                             stream->pid);

                    pid_stat = popen(ps_cmd, "r");
                    if (pid_stat) {
                        char cpuperc[10];
                        char cpuused[64];

                        if (fscanf(pid_stat, "%10s %64s", cpuperc,
                                   cpuused) == 2) {
                            avio_printf(pb, "Currently using %s%% of the cpu. Total time used %s.\n",
                                         cpuperc, cpuused);
                        }
                        fclose(pid_stat);
                    }
                }
#endif

                avio_printf(pb, "<p>");
            }
            avio_printf(pb, "<table cellspacing=0 cellpadding=4><tr><th>Stream<th>type<th>kbits/s<th align=left>codec<th align=left>Parameters\n");

            for (i = 0; i < stream->nb_streams; i++) {
                AVStream *st = stream->streams[i];
                AVCodec *codec = avcodec_find_encoder(st->codec->codec_id);
                const char *type = "unknown";
                char parameters[64];

                parameters[0] = 0;

                switch(st->codec->codec_type) {
                case AVMEDIA_TYPE_AUDIO:
                    type = "audio";
                    snprintf(parameters, sizeof(parameters), "%d channel(s), %d Hz", st->codec->channels, st->codec->sample_rate);
                    break;
                case AVMEDIA_TYPE_VIDEO:
                    type = "video";
                    snprintf(parameters, sizeof(parameters), "%dx%d, q=%d-%d, fps=%d", st->codec->width, st->codec->height,
                                st->codec->qmin, st->codec->qmax, st->codec->time_base.den / st->codec->time_base.num);
                    break;
                default:
                    abort();
                }
                avio_printf(pb, "<tr><td align=right>%d<td>%s<td align=right>%d<td>%s<td>%s\n",
                        i, type, st->codec->bit_rate/1000, codec ? codec->name : "", parameters);
            }
            avio_printf(pb, "</table>\n");

        }
        stream = stream->next;
    }

    /* connection status */
    avio_printf(pb, "<h2>Connection Status</h2>\n");

    avio_printf(pb, "Number of connections: %d / %d<br>\n",
                 nb_connections, nb_max_connections);

    avio_printf(pb, "Bandwidth in use: %"PRIu64"k / %"PRIu64"k<br>\n",
                 current_bandwidth, max_bandwidth);

    avio_printf(pb, "<table>\n");
    avio_printf(pb, "<tr><th>#<th>File<th>IP<th>Proto<th>State<th>Target bits/sec<th>Actual bits/sec<th>Bytes transferred\n");
    c1 = first_http_ctx;
    i = 0;
    while (c1 != NULL) {
        int bitrate;
        int j;

        bitrate = 0;
        if (c1->stream) {
            for (j = 0; j < c1->stream->nb_streams; j++) {
                if (!c1->stream->feed)
                    bitrate += c1->stream->streams[j]->codec->bit_rate;
                else if (c1->feed_streams[j] >= 0)
                    bitrate += c1->stream->feed->streams[c1->feed_streams[j]]->codec->bit_rate;
            }
        }

        i++;
        p = inet_ntoa(c1->from_addr.sin_addr);
        avio_printf(pb, "<tr><td><b>%d</b><td>%s%s<td>%s<td>%s<td>%s<td align=right>",
                    i,
                    c1->stream ? c1->stream->filename : "",
                    c1->state == HTTPSTATE_RECEIVE_DATA ? "(input)" : "",
                    p,
                    c1->protocol,
                    http_state[c1->state]);
        fmt_bytecount(pb, bitrate);
        avio_printf(pb, "<td align=right>");
        fmt_bytecount(pb, compute_datarate(&c1->datarate, c1->data_count) * 8);
        avio_printf(pb, "<td align=right>");
        fmt_bytecount(pb, c1->data_count);
        avio_printf(pb, "\n");
        c1 = c1->next;
    }
    avio_printf(pb, "</table>\n");

    /* date */
    ti = time(NULL);
    p = ctime(&ti);
    avio_printf(pb, "<hr size=1 noshade>Generated at %s", p);
    avio_printf(pb, "</body>\n</html>\n");

    len = avio_close_dyn_buf(pb, &c->pb_buffer);
    c->buffer_ptr = c->pb_buffer;
    c->buffer_end = c->pb_buffer + len;
}

/* check if the parser needs to be opened for stream i */
static void open_parser(AVFormatContext *s, int i)
{
    AVStream *st = s->streams[i];
    AVCodec *codec;

    if (!st->codec->codec) {
        codec = avcodec_find_decoder(st->codec->codec_id);
        if (codec && (codec->capabilities & CODEC_CAP_PARSE_ONLY)) {
            st->codec->parse_only = 1;
            if (avcodec_open(st->codec, codec) < 0)
                st->codec->parse_only = 0;
        }
    }
}

static int open_input_stream(HTTPContext *c, const char *info)
{
    char buf[128];
    char input_filename[1024];
    AVFormatContext *s = NULL;
    int buf_size, i, ret;
    int64_t stream_pos;

    /* find file name */
    if (c->stream->feed) {
        strcpy(input_filename, c->stream->feed->feed_filename);
        buf_size = FFM_PACKET_SIZE;
        /* compute position (absolute time) */
        if (av_find_info_tag(buf, sizeof(buf), "date", info)) {
            if ((ret = av_parse_time(&stream_pos, buf, 0)) < 0)
                return ret;
        } else if (av_find_info_tag(buf, sizeof(buf), "buffer", info)) {
            int prebuffer = strtol(buf, 0, 10);
            stream_pos = av_gettime() - prebuffer * (int64_t)1000000;
        } else
            stream_pos = av_gettime() - c->stream->prebuffer * (int64_t)1000;
    } else {
        strcpy(input_filename, c->stream->feed_filename);
        buf_size = 0;
        /* compute position (relative time) */
        if (av_find_info_tag(buf, sizeof(buf), "date", info)) {
            if ((ret = av_parse_time(&stream_pos, buf, 1)) < 0)
                return ret;
        } else
            stream_pos = 0;
    }
    if (input_filename[0] == '\0')
        return -1;

    /* open stream */
    if ((ret = avformat_open_input(&s, input_filename, c->stream->ifmt, &c->stream->in_opts)) < 0) {
        http_log("could not open %s: %d\n", input_filename, ret);
        return -1;
    }
    s->flags |= AVFMT_FLAG_GENPTS;
    c->fmt_in = s;
    if (strcmp(s->iformat->name, "ffm") && av_find_stream_info(c->fmt_in) < 0) {
        http_log("Could not find stream info '%s'\n", input_filename);
        av_close_input_file(s);
        return -1;
    }

    /* open each parser */
    for(i=0;i<s->nb_streams;i++)
        open_parser(s, i);

    /* choose stream as clock source (we favorize video stream if
       present) for packet sending */
    c->pts_stream_index = 0;
    for(i=0;i<c->stream->nb_streams;i++) {
        if (c->pts_stream_index == 0 &&
            c->stream->streams[i]->codec->codec_type == AVMEDIA_TYPE_VIDEO) {
            c->pts_stream_index = i;
        }
    }

    if (c->fmt_in->iformat->read_seek)
        av_seek_frame(c->fmt_in, -1, stream_pos, 0);
    /* set the start time (needed for maxtime and RTP packet timing) */
    c->start_time = cur_time;
    c->first_pts = AV_NOPTS_VALUE;
    return 0;
}

/* return the server clock (in us) */
static int64_t get_server_clock(HTTPContext *c)
{
    /* compute current pts value from system time */
    return (cur_time - c->start_time) * 1000;
}

/* return the estimated time at which the current packet must be sent
   (in us) */
static int64_t get_packet_send_clock(HTTPContext *c)
{
    int bytes_left, bytes_sent, frame_bytes;

    frame_bytes = c->cur_frame_bytes;
    if (frame_bytes <= 0)
        return c->cur_pts;
    else {
        bytes_left = c->buffer_end - c->buffer_ptr;
        bytes_sent = frame_bytes - bytes_left;
        return c->cur_pts + (c->cur_frame_duration * bytes_sent) / frame_bytes;
    }
}


static int http_prepare_data(HTTPContext *c)
{
    int i, len, ret;
    AVFormatContext *ctx;

    av_freep(&c->pb_buffer);
    switch(c->state) {
    case HTTPSTATE_SEND_DATA_HEADER:
        memset(&c->fmt_ctx, 0, sizeof(c->fmt_ctx));
        av_dict_set(&c->fmt_ctx.metadata, "author"   , c->stream->author   , 0);
        av_dict_set(&c->fmt_ctx.metadata, "comment"  , c->stream->comment  , 0);
        av_dict_set(&c->fmt_ctx.metadata, "copyright", c->stream->copyright, 0);
        av_dict_set(&c->fmt_ctx.metadata, "title"    , c->stream->title    , 0);

        for(i=0;i<c->stream->nb_streams;i++) {
            AVStream *st;
            AVStream *src;
            st = av_mallocz(sizeof(AVStream));
            c->fmt_ctx.streams[i] = st;
            /* if file or feed, then just take streams from FFStream struct */
            if (!c->stream->feed ||
                c->stream->feed == c->stream)
                src = c->stream->streams[i];
            else
                src = c->stream->feed->streams[c->stream->feed_streams[i]];

            *st = *src;
            st->priv_data = 0;
            st->codec->frame_number = 0; /* XXX: should be done in
                                           AVStream, not in codec */
        }
        /* set output format parameters */
        c->fmt_ctx.oformat = c->stream->fmt;
        c->fmt_ctx.nb_streams = c->stream->nb_streams;

        c->got_key_frame = 0;

        /* prepare header and save header data in a stream */
        if (avio_open_dyn_buf(&c->fmt_ctx.pb) < 0) {
            /* XXX: potential leak */
            return -1;
        }
        c->fmt_ctx.pb->seekable = 0;

        /*
         * HACK to avoid mpeg ps muxer to spit many underflow errors
         * Default value from FFmpeg
         * Try to set it use configuration option
         */
        c->fmt_ctx.preload   = (int)(0.5*AV_TIME_BASE);
        c->fmt_ctx.max_delay = (int)(0.7*AV_TIME_BASE);

        if (avformat_write_header(&c->fmt_ctx, NULL) < 0) {
            http_log("Error writing output header\n");
            return -1;
        }
        av_dict_free(&c->fmt_ctx.metadata);

        len = avio_close_dyn_buf(c->fmt_ctx.pb, &c->pb_buffer);
        c->buffer_ptr = c->pb_buffer;
        c->buffer_end = c->pb_buffer + len;

        c->state = HTTPSTATE_SEND_DATA;
        c->last_packet_sent = 0;
        break;
    case HTTPSTATE_SEND_DATA:
        /* find a new packet */
        /* read a packet from the input stream */
        if (c->stream->feed)
            ffm_set_write_index(c->fmt_in,
                                c->stream->feed->feed_write_index,
                                c->stream->feed->feed_size);

        if (c->stream->max_time &&
            c->stream->max_time + c->start_time - cur_time < 0)
            /* We have timed out */
            c->state = HTTPSTATE_SEND_DATA_TRAILER;
        else {
            AVPacket pkt;
        redo:
            ret = av_read_frame(c->fmt_in, &pkt);
            if (ret < 0) {
                if (c->stream->feed) {
                    /* if coming from feed, it means we reached the end of the
                       ffm file, so must wait for more data */
                    c->state = HTTPSTATE_WAIT_FEED;
                    return 1; /* state changed */
                } else if (ret == AVERROR(EAGAIN)) {
                    /* input not ready, come back later */
                    return 0;
                } else {
                    if (c->stream->loop) {
                        av_close_input_file(c->fmt_in);
                        c->fmt_in = NULL;
                        if (open_input_stream(c, "") < 0)
                            goto no_loop;
                        goto redo;
                    } else {
                    no_loop:
                        /* must send trailer now because eof or error */
                        c->state = HTTPSTATE_SEND_DATA_TRAILER;
                    }
                }
            } else {
                int source_index = pkt.stream_index;
                /* update first pts if needed */
                if (c->first_pts == AV_NOPTS_VALUE) {
                    c->first_pts = av_rescale_q(pkt.dts, c->fmt_in->streams[pkt.stream_index]->time_base, AV_TIME_BASE_Q);
                    c->start_time = cur_time;
                }
                /* send it to the appropriate stream */
                if (c->stream->feed) {
                    /* if coming from a feed, select the right stream */
                    if (c->switch_pending) {
                        c->switch_pending = 0;
                        for(i=0;i<c->stream->nb_streams;i++) {
                            if (c->switch_feed_streams[i] == pkt.stream_index)
                                if (pkt.flags & AV_PKT_FLAG_KEY)
                                    c->switch_feed_streams[i] = -1;
                            if (c->switch_feed_streams[i] >= 0)
                                c->switch_pending = 1;
                        }
                    }
                    for(i=0;i<c->stream->nb_streams;i++) {
                        if (c->stream->feed_streams[i] == pkt.stream_index) {
                            AVStream *st = c->fmt_in->streams[source_index];
                            pkt.stream_index = i;
                            if (pkt.flags & AV_PKT_FLAG_KEY &&
                                (st->codec->codec_type == AVMEDIA_TYPE_VIDEO ||
                                 c->stream->nb_streams == 1))
                                c->got_key_frame = 1;
                            if (!c->stream->send_on_key || c->got_key_frame)
                                goto send_it;
                        }
                    }
                } else {
                    AVCodecContext *codec;
                    AVStream *ist, *ost;
                send_it:
                    ist = c->fmt_in->streams[source_index];
                    /* specific handling for RTP: we use several
                       output stream (one for each RTP
                       connection). XXX: need more abstract handling */
                    if (c->is_packetized) {
                        /* compute send time and duration */
                        c->cur_pts = av_rescale_q(pkt.dts, ist->time_base, AV_TIME_BASE_Q);
                        c->cur_pts -= c->first_pts;
                        c->cur_frame_duration = av_rescale_q(pkt.duration, ist->time_base, AV_TIME_BASE_Q);
                        /* find RTP context */
                        c->packet_stream_index = pkt.stream_index;
                        ctx = c->rtp_ctx[c->packet_stream_index];
                        if(!ctx) {
                            av_free_packet(&pkt);
                            break;
                        }
                        codec = ctx->streams[0]->codec;
                        /* only one stream per RTP connection */
                        pkt.stream_index = 0;
                    } else {
                        ctx = &c->fmt_ctx;
                        /* Fudge here */
                        codec = ctx->streams[pkt.stream_index]->codec;
                    }

                    if (c->is_packetized) {
                        int max_packet_size;
                        if (c->rtp_protocol == RTSP_LOWER_TRANSPORT_TCP)
                            max_packet_size = RTSP_TCP_MAX_PACKET_SIZE;
                        else
                            max_packet_size = url_get_max_packet_size(c->rtp_handles[c->packet_stream_index]);
                        ret = ffio_open_dyn_packet_buf(&ctx->pb, max_packet_size);
                    } else {
                        ret = avio_open_dyn_buf(&ctx->pb);
                    }
                    if (ret < 0) {
                        /* XXX: potential leak */
                        return -1;
                    }
                    ost = ctx->streams[pkt.stream_index];

                    ctx->pb->seekable = 0;
                    if (pkt.dts != AV_NOPTS_VALUE)
                        pkt.dts = av_rescale_q(pkt.dts, ist->time_base, ost->time_base);
                    if (pkt.pts != AV_NOPTS_VALUE)
                        pkt.pts = av_rescale_q(pkt.pts, ist->time_base, ost->time_base);
                    pkt.duration = av_rescale_q(pkt.duration, ist->time_base, ost->time_base);
                    if (av_write_frame(ctx, &pkt) < 0) {
                        http_log("Error writing frame to output\n");
                        c->state = HTTPSTATE_SEND_DATA_TRAILER;
                    }

                    len = avio_close_dyn_buf(ctx->pb, &c->pb_buffer);
                    c->cur_frame_bytes = len;
                    c->buffer_ptr = c->pb_buffer;
                    c->buffer_end = c->pb_buffer + len;

                    codec->frame_number++;
                    if (len == 0) {
                        av_free_packet(&pkt);
                        goto redo;
                    }
                }
                av_free_packet(&pkt);
            }
        }
        break;
    default:
    case HTTPSTATE_SEND_DATA_TRAILER:
        /* last packet test ? */
        if (c->last_packet_sent || c->is_packetized)
            return -1;
        ctx = &c->fmt_ctx;
        /* prepare header */
        if (avio_open_dyn_buf(&ctx->pb) < 0) {
            /* XXX: potential leak */
            return -1;
        }
        c->fmt_ctx.pb->seekable = 0;
        av_write_trailer(ctx);
        len = avio_close_dyn_buf(ctx->pb, &c->pb_buffer);
        c->buffer_ptr = c->pb_buffer;
        c->buffer_end = c->pb_buffer + len;

        c->last_packet_sent = 1;
        break;
    }
    return 0;
}

/* should convert the format at the same time */
/* send data starting at c->buffer_ptr to the output connection
   (either UDP or TCP connection) */
static int http_send_data(HTTPContext *c)
{
    int len, ret;

    for(;;) {
        if (c->buffer_ptr >= c->buffer_end) {
            ret = http_prepare_data(c);
            if (ret < 0)
                return -1;
            else if (ret != 0)
                /* state change requested */
                break;
        } else {
            if (c->is_packetized) {
                /* RTP data output */
                len = c->buffer_end - c->buffer_ptr;
                if (len < 4) {
                    /* fail safe - should never happen */
                fail1:
                    c->buffer_ptr = c->buffer_end;
                    return 0;
                }
                len = (c->buffer_ptr[0] << 24) |
                    (c->buffer_ptr[1] << 16) |
                    (c->buffer_ptr[2] << 8) |
                    (c->buffer_ptr[3]);
                if (len > (c->buffer_end - c->buffer_ptr))
                    goto fail1;
                if ((get_packet_send_clock(c) - get_server_clock(c)) > 0) {
                    /* nothing to send yet: we can wait */
                    return 0;
                }

                c->data_count += len;
                update_datarate(&c->datarate, c->data_count);
                if (c->stream)
                    c->stream->bytes_served += len;

                if (c->rtp_protocol == RTSP_LOWER_TRANSPORT_TCP) {
                    /* RTP packets are sent inside the RTSP TCP connection */
                    AVIOContext *pb;
                    int interleaved_index, size;
                    uint8_t header[4];
                    HTTPContext *rtsp_c;

                    rtsp_c = c->rtsp_c;
                    /* if no RTSP connection left, error */
                    if (!rtsp_c)
                        return -1;
                    /* if already sending something, then wait. */
                    if (rtsp_c->state != RTSPSTATE_WAIT_REQUEST)
                        break;
                    if (avio_open_dyn_buf(&pb) < 0)
                        goto fail1;
                    interleaved_index = c->packet_stream_index * 2;
                    /* RTCP packets are sent at odd indexes */
                    if (c->buffer_ptr[1] == 200)
                        interleaved_index++;
                    /* write RTSP TCP header */
                    header[0] = '$';
                    header[1] = interleaved_index;
                    header[2] = len >> 8;
                    header[3] = len;
                    avio_write(pb, header, 4);
                    /* write RTP packet data */
                    c->buffer_ptr += 4;
                    avio_write(pb, c->buffer_ptr, len);
                    size = avio_close_dyn_buf(pb, &c->packet_buffer);
                    /* prepare asynchronous TCP sending */
                    rtsp_c->packet_buffer_ptr = c->packet_buffer;
                    rtsp_c->packet_buffer_end = c->packet_buffer + size;
                    c->buffer_ptr += len;

                    /* send everything we can NOW */
                    len = send(rtsp_c->fd, rtsp_c->packet_buffer_ptr,
                                rtsp_c->packet_buffer_end - rtsp_c->packet_buffer_ptr, 0);
                    if (len > 0)
                        rtsp_c->packet_buffer_ptr += len;
                    if (rtsp_c->packet_buffer_ptr < rtsp_c->packet_buffer_end) {
                        /* if we could not send all the data, we will
                           send it later, so a new state is needed to
                           "lock" the RTSP TCP connection */
                        rtsp_c->state = RTSPSTATE_SEND_PACKET;
                        break;
                    } else
                        /* all data has been sent */
                        av_freep(&c->packet_buffer);
                } else {
                    /* send RTP packet directly in UDP */
                    c->buffer_ptr += 4;
                    url_write(c->rtp_handles[c->packet_stream_index],
                              c->buffer_ptr, len);
                    c->buffer_ptr += len;
                    /* here we continue as we can send several packets per 10 ms slot */
                }
            } else {
                /* TCP data output */
                len = send(c->fd, c->buffer_ptr, c->buffer_end - c->buffer_ptr, 0);
                if (len < 0) {
                    if (ff_neterrno() != AVERROR(EAGAIN) &&
                        ff_neterrno() != AVERROR(EINTR))
                        /* error : close connection */
                        return -1;
                    else
                        return 0;
                } else
                    c->buffer_ptr += len;

                c->data_count += len;
                update_datarate(&c->datarate, c->data_count);
                if (c->stream)
                    c->stream->bytes_served += len;
                break;
            }
        }
    } /* for(;;) */
    return 0;
}

static int http_start_receive_data(HTTPContext *c)
{
    int fd;

    if (c->stream->feed_opened)
        return -1;

    /* Don't permit writing to this one */
    if (c->stream->readonly)
        return -1;

    /* open feed */
    fd = open(c->stream->feed_filename, O_RDWR);
    if (fd < 0) {
        http_log("Error opening feeder file: %s\n", strerror(errno));
        return -1;
    }
    c->feed_fd = fd;

    if (c->stream->truncate) {
        /* truncate feed file */
        ffm_write_write_index(c->feed_fd, FFM_PACKET_SIZE);
        ftruncate(c->feed_fd, FFM_PACKET_SIZE);
        http_log("Truncating feed file '%s'\n", c->stream->feed_filename);
    } else {
        if ((c->stream->feed_write_index = ffm_read_write_index(fd)) < 0) {
            http_log("Error reading write index from feed file: %s\n", strerror(errno));
            return -1;
        }
    }

    c->stream->feed_write_index = FFMAX(ffm_read_write_index(fd), FFM_PACKET_SIZE);
    c->stream->feed_size = lseek(fd, 0, SEEK_END);
    lseek(fd, 0, SEEK_SET);

    /* init buffer input */
    c->buffer_ptr = c->buffer;
    c->buffer_end = c->buffer + FFM_PACKET_SIZE;
    c->stream->feed_opened = 1;
    c->chunked_encoding = !!av_stristr(c->buffer, "Transfer-Encoding: chunked");
    return 0;
}

static int http_receive_data(HTTPContext *c)
{
    HTTPContext *c1;
    int len, loop_run = 0;

    while (c->chunked_encoding && !c->chunk_size &&
           c->buffer_end > c->buffer_ptr) {
        /* read chunk header, if present */
        len = recv(c->fd, c->buffer_ptr, 1, 0);

        if (len < 0) {
            if (ff_neterrno() != AVERROR(EAGAIN) &&
                ff_neterrno() != AVERROR(EINTR))
                /* error : close connection */
                goto fail;
            return 0;
        } else if (len == 0) {
            /* end of connection : close it */
            goto fail;
        } else if (c->buffer_ptr - c->buffer >= 2 &&
                   !memcmp(c->buffer_ptr - 1, "\r\n", 2)) {
            c->chunk_size = strtol(c->buffer, 0, 16);
            if (c->chunk_size == 0) // end of stream
                goto fail;
            c->buffer_ptr = c->buffer;
            break;
        } else if (++loop_run > 10) {
            /* no chunk header, abort */
            goto fail;
        } else {
            c->buffer_ptr++;
        }
    }

    if (c->buffer_end > c->buffer_ptr) {
        len = recv(c->fd, c->buffer_ptr,
                   FFMIN(c->chunk_size, c->buffer_end - c->buffer_ptr), 0);
        if (len < 0) {
            if (ff_neterrno() != AVERROR(EAGAIN) &&
                ff_neterrno() != AVERROR(EINTR))
                /* error : close connection */
                goto fail;
        } else if (len == 0)
            /* end of connection : close it */
            goto fail;
        else {
            c->chunk_size -= len;
            c->buffer_ptr += len;
            c->data_count += len;
            update_datarate(&c->datarate, c->data_count);
        }
    }

    if (c->buffer_ptr - c->buffer >= 2 && c->data_count > FFM_PACKET_SIZE) {
        if (c->buffer[0] != 'f' ||
            c->buffer[1] != 'm') {
            http_log("Feed stream has become desynchronized -- disconnecting\n");
            goto fail;
        }
    }

    if (c->buffer_ptr >= c->buffer_end) {
        FFStream *feed = c->stream;
        /* a packet has been received : write it in the store, except
           if header */
        if (c->data_count > FFM_PACKET_SIZE) {

            //            printf("writing pos=0x%"PRIx64" size=0x%"PRIx64"\n", feed->feed_write_index, feed->feed_size);
            /* XXX: use llseek or url_seek */
            lseek(c->feed_fd, feed->feed_write_index, SEEK_SET);
            if (write(c->feed_fd, c->buffer, FFM_PACKET_SIZE) < 0) {
                http_log("Error writing to feed file: %s\n", strerror(errno));
                goto fail;
            }

            feed->feed_write_index += FFM_PACKET_SIZE;
            /* update file size */
            if (feed->feed_write_index > c->stream->feed_size)
                feed->feed_size = feed->feed_write_index;

            /* handle wrap around if max file size reached */
            if (c->stream->feed_max_size && feed->feed_write_index >= c->stream->feed_max_size)
                feed->feed_write_index = FFM_PACKET_SIZE;

            /* write index */
            if (ffm_write_write_index(c->feed_fd, feed->feed_write_index) < 0) {
                http_log("Error writing index to feed file: %s\n", strerror(errno));
                goto fail;
            }

            /* wake up any waiting connections */
            for(c1 = first_http_ctx; c1 != NULL; c1 = c1->next) {
                if (c1->state == HTTPSTATE_WAIT_FEED &&
                    c1->stream->feed == c->stream->feed)
                    c1->state = HTTPSTATE_SEND_DATA;
            }
        } else {
            /* We have a header in our hands that contains useful data */
            AVFormatContext *s = avformat_alloc_context();
            AVIOContext *pb;
            AVInputFormat *fmt_in;
            int i;

            if (!s)
                goto fail;

            /* use feed output format name to find corresponding input format */
            fmt_in = av_find_input_format(feed->fmt->name);
            if (!fmt_in)
                goto fail;

            pb = avio_alloc_context(c->buffer, c->buffer_end - c->buffer,
                                    0, NULL, NULL, NULL, NULL);
            pb->seekable = 0;

            s->pb = pb;
            if (avformat_open_input(&s, c->stream->feed_filename, fmt_in, NULL) < 0) {
                av_free(pb);
                goto fail;
            }

            /* Now we have the actual streams */
            if (s->nb_streams != feed->nb_streams) {
                av_close_input_stream(s);
                av_free(pb);
                http_log("Feed '%s' stream number does not match registered feed\n",
                         c->stream->feed_filename);
                goto fail;
            }

            for (i = 0; i < s->nb_streams; i++) {
                AVStream *fst = feed->streams[i];
                AVStream *st = s->streams[i];
                avcodec_copy_context(fst->codec, st->codec);
            }

            av_close_input_stream(s);
            av_free(pb);
        }
        c->buffer_ptr = c->buffer;
    }

    return 0;
 fail:
    c->stream->feed_opened = 0;
    close(c->feed_fd);
    /* wake up any waiting connections to stop waiting for feed */
    for(c1 = first_http_ctx; c1 != NULL; c1 = c1->next) {
        if (c1->state == HTTPSTATE_WAIT_FEED &&
            c1->stream->feed == c->stream->feed)
            c1->state = HTTPSTATE_SEND_DATA_TRAILER;
    }
    return -1;
}

/********************************************************************/
/* RTSP handling */

static void rtsp_reply_header(HTTPContext *c, enum RTSPStatusCode error_number)
{
    const char *str;
    time_t ti;
    struct tm *tm;
    char buf2[32];

    switch(error_number) {
    case RTSP_STATUS_OK:
        str = "OK";
        break;
    case RTSP_STATUS_METHOD:
        str = "Method Not Allowed";
        break;
    case RTSP_STATUS_BANDWIDTH:
        str = "Not Enough Bandwidth";
        break;
    case RTSP_STATUS_SESSION:
        str = "Session Not Found";
        break;
    case RTSP_STATUS_STATE:
        str = "Method Not Valid in This State";
        break;
    case RTSP_STATUS_AGGREGATE:
        str = "Aggregate operation not allowed";
        break;
    case RTSP_STATUS_ONLY_AGGREGATE:
        str = "Only aggregate operation allowed";
        break;
    case RTSP_STATUS_TRANSPORT:
        str = "Unsupported transport";
        break;
    case RTSP_STATUS_INTERNAL:
        str = "Internal Server Error";
        break;
    case RTSP_STATUS_SERVICE:
        str = "Service Unavailable";
        break;
    case RTSP_STATUS_VERSION:
        str = "RTSP Version not supported";
        break;
    default:
        str = "Unknown Error";
        break;
    }

    avio_printf(c->pb, "RTSP/1.0 %d %s\r\n", error_number, str);
    avio_printf(c->pb, "CSeq: %d\r\n", c->seq);

    /* output GMT time */
    ti = time(NULL);
    tm = gmtime(&ti);
    strftime(buf2, sizeof(buf2), "%a, %d %b %Y %H:%M:%S", tm);
    avio_printf(c->pb, "Date: %s GMT\r\n", buf2);
}

static void rtsp_reply_error(HTTPContext *c, enum RTSPStatusCode error_number)
{
    rtsp_reply_header(c, error_number);
    avio_printf(c->pb, "\r\n");
}

static int rtsp_parse_request(HTTPContext *c)
{
    const char *p, *p1, *p2;
    char cmd[32];
    char url[1024];
    char protocol[32];
    char line[1024];
    int len;
    RTSPMessageHeader header1, *header = &header1;

    c->buffer_ptr[0] = '\0';
    p = c->buffer;

    get_word(cmd, sizeof(cmd), &p);
    get_word(url, sizeof(url), &p);
    get_word(protocol, sizeof(protocol), &p);

    av_strlcpy(c->method, cmd, sizeof(c->method));
    av_strlcpy(c->url, url, sizeof(c->url));
    av_strlcpy(c->protocol, protocol, sizeof(c->protocol));

    if (avio_open_dyn_buf(&c->pb) < 0) {
        /* XXX: cannot do more */
        c->pb = NULL; /* safety */
        return -1;
    }

    /* check version name */
    if (strcmp(protocol, "RTSP/1.0") != 0) {
        rtsp_reply_error(c, RTSP_STATUS_VERSION);
        goto the_end;
    }

    /* parse each header line */
    memset(header, 0, sizeof(*header));
    /* skip to next line */
    while (*p != '\n' && *p != '\0')
        p++;
    if (*p == '\n')
        p++;
    while (*p != '\0') {
        p1 = memchr(p, '\n', (char *)c->buffer_ptr - p);
        if (!p1)
            break;
        p2 = p1;
        if (p2 > p && p2[-1] == '\r')
            p2--;
        /* skip empty line */
        if (p2 == p)
            break;
        len = p2 - p;
        if (len > sizeof(line) - 1)
            len = sizeof(line) - 1;
        memcpy(line, p, len);
        line[len] = '\0';
        ff_rtsp_parse_line(header, line, NULL, NULL);
        p = p1 + 1;
    }

    /* handle sequence number */
    c->seq = header->seq;

    if (!strcmp(cmd, "DESCRIBE"))
        rtsp_cmd_describe(c, url);
    else if (!strcmp(cmd, "OPTIONS"))
        rtsp_cmd_options(c, url);
    else if (!strcmp(cmd, "SETUP"))
        rtsp_cmd_setup(c, url, header);
    else if (!strcmp(cmd, "PLAY"))
        rtsp_cmd_play(c, url, header);
    else if (!strcmp(cmd, "PAUSE"))
        rtsp_cmd_pause(c, url, header);
    else if (!strcmp(cmd, "TEARDOWN"))
        rtsp_cmd_teardown(c, url, header);
    else
        rtsp_reply_error(c, RTSP_STATUS_METHOD);

 the_end:
    len = avio_close_dyn_buf(c->pb, &c->pb_buffer);
    c->pb = NULL; /* safety */
    if (len < 0) {
        /* XXX: cannot do more */
        return -1;
    }
    c->buffer_ptr = c->pb_buffer;
    c->buffer_end = c->pb_buffer + len;
    c->state = RTSPSTATE_SEND_REPLY;
    return 0;
}

static int prepare_sdp_description(FFStream *stream, uint8_t **pbuffer,
                                   struct in_addr my_ip)
{
    AVFormatContext *avc;
    AVStream *avs = NULL;
    int i;

    avc =  avformat_alloc_context();
    if (avc == NULL) {
        return -1;
    }
    av_dict_set(&avc->metadata, "title",
               stream->title[0] ? stream->title : "No Title", 0);
    avc->nb_streams = stream->nb_streams;
    if (stream->is_multicast) {
        snprintf(avc->filename, 1024, "rtp://%s:%d?multicast=1?ttl=%d",
                 inet_ntoa(stream->multicast_ip),
                 stream->multicast_port, stream->multicast_ttl);
    } else {
        snprintf(avc->filename, 1024, "rtp://0.0.0.0");
    }

#if !FF_API_MAX_STREAMS
    if (avc->nb_streams >= INT_MAX/sizeof(*avc->streams) ||
        !(avc->streams = av_malloc(avc->nb_streams * sizeof(*avc->streams))))
        goto sdp_done;
#endif
    if (avc->nb_streams >= INT_MAX/sizeof(*avs) ||
        !(avs = av_malloc(avc->nb_streams * sizeof(*avs))))
        goto sdp_done;

    for(i = 0; i < stream->nb_streams; i++) {
        avc->streams[i] = &avs[i];
        avc->streams[i]->codec = stream->streams[i]->codec;
    }
    *pbuffer = av_mallocz(2048);
    av_sdp_create(&avc, 1, *pbuffer, 2048);

 sdp_done:
#if !FF_API_MAX_STREAMS
    av_free(avc->streams);
#endif
    av_metadata_free(&avc->metadata);
    av_free(avc);
    av_free(avs);

    return strlen(*pbuffer);
}

static void rtsp_cmd_options(HTTPContext *c, const char *url)
{
//    rtsp_reply_header(c, RTSP_STATUS_OK);
    avio_printf(c->pb, "RTSP/1.0 %d %s\r\n", RTSP_STATUS_OK, "OK");
    avio_printf(c->pb, "CSeq: %d\r\n", c->seq);
    avio_printf(c->pb, "Public: %s\r\n", "OPTIONS, DESCRIBE, SETUP, TEARDOWN, PLAY, PAUSE");
    avio_printf(c->pb, "\r\n");
}

static void rtsp_cmd_describe(HTTPContext *c, const char *url)
{
    FFStream *stream;
    char path1[1024];
    const char *path;
    uint8_t *content;
    int content_length, len;
    struct sockaddr_in my_addr;

    /* find which url is asked */
    av_url_split(NULL, 0, NULL, 0, NULL, 0, NULL, path1, sizeof(path1), url);
    path = path1;
    if (*path == '/')
        path++;

    for(stream = first_stream; stream != NULL; stream = stream->next) {
        if (!stream->is_feed &&
            stream->fmt && !strcmp(stream->fmt->name, "rtp") &&
            !strcmp(path, stream->filename)) {
            goto found;
        }
    }
    /* no stream found */
    rtsp_reply_error(c, RTSP_STATUS_SERVICE); /* XXX: right error ? */
    return;

 found:
    /* prepare the media description in sdp format */

    /* get the host IP */
    len = sizeof(my_addr);
    getsockname(c->fd, (struct sockaddr *)&my_addr, &len);
    content_length = prepare_sdp_description(stream, &content, my_addr.sin_addr);
    if (content_length < 0) {
        rtsp_reply_error(c, RTSP_STATUS_INTERNAL);
        return;
    }
    rtsp_reply_header(c, RTSP_STATUS_OK);
    avio_printf(c->pb, "Content-Base: %s/\r\n", url);
    avio_printf(c->pb, "Content-Type: application/sdp\r\n");
    avio_printf(c->pb, "Content-Length: %d\r\n", content_length);
    avio_printf(c->pb, "\r\n");
    avio_write(c->pb, content, content_length);
    av_free(content);
}

static HTTPContext *find_rtp_session(const char *session_id)
{
    HTTPContext *c;

    if (session_id[0] == '\0')
        return NULL;

    for(c = first_http_ctx; c != NULL; c = c->next) {
        if (!strcmp(c->session_id, session_id))
            return c;
    }
    return NULL;
}

static RTSPTransportField *find_transport(RTSPMessageHeader *h, enum RTSPLowerTransport lower_transport)
{
    RTSPTransportField *th;
    int i;

    for(i=0;i<h->nb_transports;i++) {
        th = &h->transports[i];
        if (th->lower_transport == lower_transport)
            return th;
    }
    return NULL;
}

static void rtsp_cmd_setup(HTTPContext *c, const char *url,
                           RTSPMessageHeader *h)
{
    FFStream *stream;
    int stream_index, rtp_port, rtcp_port;
    char buf[1024];
    char path1[1024];
    const char *path;
    HTTPContext *rtp_c;
    RTSPTransportField *th;
    struct sockaddr_in dest_addr;
    RTSPActionServerSetup setup;

    /* find which url is asked */
    av_url_split(NULL, 0, NULL, 0, NULL, 0, NULL, path1, sizeof(path1), url);
    path = path1;
    if (*path == '/')
        path++;

    /* now check each stream */
    for(stream = first_stream; stream != NULL; stream = stream->next) {
        if (!stream->is_feed &&
            stream->fmt && !strcmp(stream->fmt->name, "rtp")) {
            /* accept aggregate filenames only if single stream */
            if (!strcmp(path, stream->filename)) {
                if (stream->nb_streams != 1) {
                    rtsp_reply_error(c, RTSP_STATUS_AGGREGATE);
                    return;
                }
                stream_index = 0;
                goto found;
            }

            for(stream_index = 0; stream_index < stream->nb_streams;
                stream_index++) {
                snprintf(buf, sizeof(buf), "%s/streamid=%d",
                         stream->filename, stream_index);
                if (!strcmp(path, buf))
                    goto found;
            }
        }
    }
    /* no stream found */
    rtsp_reply_error(c, RTSP_STATUS_SERVICE); /* XXX: right error ? */
    return;
 found:

    /* generate session id if needed */
    if (h->session_id[0] == '\0')
        snprintf(h->session_id, sizeof(h->session_id), "%08x%08x",
                 av_lfg_get(&random_state), av_lfg_get(&random_state));

    /* find rtp session, and create it if none found */
    rtp_c = find_rtp_session(h->session_id);
    if (!rtp_c) {
        /* always prefer UDP */
        th = find_transport(h, RTSP_LOWER_TRANSPORT_UDP);
        if (!th) {
            th = find_transport(h, RTSP_LOWER_TRANSPORT_TCP);
            if (!th) {
                rtsp_reply_error(c, RTSP_STATUS_TRANSPORT);
                return;
            }
        }

        rtp_c = rtp_new_connection(&c->from_addr, stream, h->session_id,
                                   th->lower_transport);
        if (!rtp_c) {
            rtsp_reply_error(c, RTSP_STATUS_BANDWIDTH);
            return;
        }

        /* open input stream */
        if (open_input_stream(rtp_c, "") < 0) {
            rtsp_reply_error(c, RTSP_STATUS_INTERNAL);
            return;
        }
    }

    /* test if stream is OK (test needed because several SETUP needs
       to be done for a given file) */
    if (rtp_c->stream != stream) {
        rtsp_reply_error(c, RTSP_STATUS_SERVICE);
        return;
    }

    /* test if stream is already set up */
    if (rtp_c->rtp_ctx[stream_index]) {
        rtsp_reply_error(c, RTSP_STATUS_STATE);
        return;
    }

    /* check transport */
    th = find_transport(h, rtp_c->rtp_protocol);
    if (!th || (th->lower_transport == RTSP_LOWER_TRANSPORT_UDP &&
                th->client_port_min <= 0)) {
        rtsp_reply_error(c, RTSP_STATUS_TRANSPORT);
        return;
    }

    /* setup default options */
    setup.transport_option[0] = '\0';
    dest_addr = rtp_c->from_addr;
    dest_addr.sin_port = htons(th->client_port_min);

    /* setup stream */
    if (rtp_new_av_stream(rtp_c, stream_index, &dest_addr, c) < 0) {
        rtsp_reply_error(c, RTSP_STATUS_TRANSPORT);
        return;
    }

    /* now everything is OK, so we can send the connection parameters */
    rtsp_reply_header(c, RTSP_STATUS_OK);
    /* session ID */
    avio_printf(c->pb, "Session: %s\r\n", rtp_c->session_id);

    switch(rtp_c->rtp_protocol) {
    case RTSP_LOWER_TRANSPORT_UDP:
        rtp_port = rtp_get_local_rtp_port(rtp_c->rtp_handles[stream_index]);
        rtcp_port = rtp_get_local_rtcp_port(rtp_c->rtp_handles[stream_index]);
        avio_printf(c->pb, "Transport: RTP/AVP/UDP;unicast;"
                    "client_port=%d-%d;server_port=%d-%d",
                    th->client_port_min, th->client_port_max,
                    rtp_port, rtcp_port);
        break;
    case RTSP_LOWER_TRANSPORT_TCP:
        avio_printf(c->pb, "Transport: RTP/AVP/TCP;interleaved=%d-%d",
                    stream_index * 2, stream_index * 2 + 1);
        break;
    default:
        break;
    }
    if (setup.transport_option[0] != '\0')
        avio_printf(c->pb, ";%s", setup.transport_option);
    avio_printf(c->pb, "\r\n");


    avio_printf(c->pb, "\r\n");
}


/* find an rtp connection by using the session ID. Check consistency
   with filename */
static HTTPContext *find_rtp_session_with_url(const char *url,
                                              const char *session_id)
{
    HTTPContext *rtp_c;
    char path1[1024];
    const char *path;
    char buf[1024];
    int s, len;

    rtp_c = find_rtp_session(session_id);
    if (!rtp_c)
        return NULL;

    /* find which url is asked */
    av_url_split(NULL, 0, NULL, 0, NULL, 0, NULL, path1, sizeof(path1), url);
    path = path1;
    if (*path == '/')
        path++;
    if(!strcmp(path, rtp_c->stream->filename)) return rtp_c;
    for(s=0; s<rtp_c->stream->nb_streams; ++s) {
      snprintf(buf, sizeof(buf), "%s/streamid=%d",
        rtp_c->stream->filename, s);
      if(!strncmp(path, buf, sizeof(buf))) {
    // XXX: Should we reply with RTSP_STATUS_ONLY_AGGREGATE if nb_streams>1?
        return rtp_c;
      }
    }
    len = strlen(path);
    if (len > 0 && path[len - 1] == '/' &&
        !strncmp(path, rtp_c->stream->filename, len - 1))
        return rtp_c;
    return NULL;
}

static void rtsp_cmd_play(HTTPContext *c, const char *url, RTSPMessageHeader *h)
{
    HTTPContext *rtp_c;

    rtp_c = find_rtp_session_with_url(url, h->session_id);
    if (!rtp_c) {
        rtsp_reply_error(c, RTSP_STATUS_SESSION);
        return;
    }

    if (rtp_c->state != HTTPSTATE_SEND_DATA &&
        rtp_c->state != HTTPSTATE_WAIT_FEED &&
        rtp_c->state != HTTPSTATE_READY) {
        rtsp_reply_error(c, RTSP_STATUS_STATE);
        return;
    }

    rtp_c->state = HTTPSTATE_SEND_DATA;

    /* now everything is OK, so we can send the connection parameters */
    rtsp_reply_header(c, RTSP_STATUS_OK);
    /* session ID */
    avio_printf(c->pb, "Session: %s\r\n", rtp_c->session_id);
    avio_printf(c->pb, "\r\n");
}

static void rtsp_cmd_pause(HTTPContext *c, const char *url, RTSPMessageHeader *h)
{
    HTTPContext *rtp_c;

    rtp_c = find_rtp_session_with_url(url, h->session_id);
    if (!rtp_c) {
        rtsp_reply_error(c, RTSP_STATUS_SESSION);
        return;
    }

    if (rtp_c->state != HTTPSTATE_SEND_DATA &&
        rtp_c->state != HTTPSTATE_WAIT_FEED) {
        rtsp_reply_error(c, RTSP_STATUS_STATE);
        return;
    }

    rtp_c->state = HTTPSTATE_READY;
    rtp_c->first_pts = AV_NOPTS_VALUE;
    /* now everything is OK, so we can send the connection parameters */
    rtsp_reply_header(c, RTSP_STATUS_OK);
    /* session ID */
    avio_printf(c->pb, "Session: %s\r\n", rtp_c->session_id);
    avio_printf(c->pb, "\r\n");
}

static void rtsp_cmd_teardown(HTTPContext *c, const char *url, RTSPMessageHeader *h)
{
    HTTPContext *rtp_c;

    rtp_c = find_rtp_session_with_url(url, h->session_id);
    if (!rtp_c) {
        rtsp_reply_error(c, RTSP_STATUS_SESSION);
        return;
    }

    /* now everything is OK, so we can send the connection parameters */
    rtsp_reply_header(c, RTSP_STATUS_OK);
    /* session ID */
    avio_printf(c->pb, "Session: %s\r\n", rtp_c->session_id);
    avio_printf(c->pb, "\r\n");

    /* abort the session */
    close_connection(rtp_c);
}


/********************************************************************/
/* RTP handling */

static HTTPContext *rtp_new_connection(struct sockaddr_in *from_addr,
                                       FFStream *stream, const char *session_id,
                                       enum RTSPLowerTransport rtp_protocol)
{
    HTTPContext *c = NULL;
    const char *proto_str;

    /* XXX: should output a warning page when coming
       close to the connection limit */
    if (nb_connections >= nb_max_connections)
        goto fail;

    /* add a new connection */
    c = av_mallocz(sizeof(HTTPContext));
    if (!c)
        goto fail;

    c->fd = -1;
    c->poll_entry = NULL;
    c->from_addr = *from_addr;
    c->buffer_size = IOBUFFER_INIT_SIZE;
    c->buffer = av_malloc(c->buffer_size);
    if (!c->buffer)
        goto fail;
    nb_connections++;
    c->stream = stream;
    av_strlcpy(c->session_id, session_id, sizeof(c->session_id));
    c->state = HTTPSTATE_READY;
    c->is_packetized = 1;
    c->rtp_protocol = rtp_protocol;

    /* protocol is shown in statistics */
    switch(c->rtp_protocol) {
    case RTSP_LOWER_TRANSPORT_UDP_MULTICAST:
        proto_str = "MCAST";
        break;
    case RTSP_LOWER_TRANSPORT_UDP:
        proto_str = "UDP";
        break;
    case RTSP_LOWER_TRANSPORT_TCP:
        proto_str = "TCP";
        break;
    default:
        proto_str = "???";
        break;
    }
    av_strlcpy(c->protocol, "RTP/", sizeof(c->protocol));
    av_strlcat(c->protocol, proto_str, sizeof(c->protocol));

    current_bandwidth += stream->bandwidth;

    c->next = first_http_ctx;
    first_http_ctx = c;
    return c;

 fail:
    if (c) {
        av_free(c->buffer);
        av_free(c);
    }
    return NULL;
}

/* add a new RTP stream in an RTP connection (used in RTSP SETUP
   command). If RTP/TCP protocol is used, TCP connection 'rtsp_c' is
   used. */
static int rtp_new_av_stream(HTTPContext *c,
                             int stream_index, struct sockaddr_in *dest_addr,
                             HTTPContext *rtsp_c)
{
    AVFormatContext *ctx;
    AVStream *st;
    char *ipaddr;
    URLContext *h = NULL;
    uint8_t *dummy_buf;
    int max_packet_size;

    /* now we can open the relevant output stream */
    ctx = avformat_alloc_context();
    if (!ctx)
        return -1;
    ctx->oformat = av_guess_format("rtp", NULL, NULL);

    st = av_mallocz(sizeof(AVStream));
    if (!st)
        goto fail;
    ctx->nb_streams = 1;
    ctx->streams[0] = st;

    if (!c->stream->feed ||
        c->stream->feed == c->stream)
        memcpy(st, c->stream->streams[stream_index], sizeof(AVStream));
    else
        memcpy(st,
               c->stream->feed->streams[c->stream->feed_streams[stream_index]],
               sizeof(AVStream));
    st->priv_data = NULL;

    /* build destination RTP address */
    ipaddr = inet_ntoa(dest_addr->sin_addr);

    switch(c->rtp_protocol) {
    case RTSP_LOWER_TRANSPORT_UDP:
    case RTSP_LOWER_TRANSPORT_UDP_MULTICAST:
        /* RTP/UDP case */

        /* XXX: also pass as parameter to function ? */
        if (c->stream->is_multicast) {
            int ttl;
            ttl = c->stream->multicast_ttl;
            if (!ttl)
                ttl = 16;
            snprintf(ctx->filename, sizeof(ctx->filename),
                     "rtp://%s:%d?multicast=1&ttl=%d",
                     ipaddr, ntohs(dest_addr->sin_port), ttl);
        } else {
            snprintf(ctx->filename, sizeof(ctx->filename),
                     "rtp://%s:%d", ipaddr, ntohs(dest_addr->sin_port));
        }

        if (url_open(&h, ctx->filename, AVIO_WRONLY) < 0)
            goto fail;
        c->rtp_handles[stream_index] = h;
        max_packet_size = url_get_max_packet_size(h);
        break;
    case RTSP_LOWER_TRANSPORT_TCP:
        /* RTP/TCP case */
        c->rtsp_c = rtsp_c;
        max_packet_size = RTSP_TCP_MAX_PACKET_SIZE;
        break;
    default:
        goto fail;
    }

    http_log("%s:%d - - \"PLAY %s/streamid=%d %s\"\n",
             ipaddr, ntohs(dest_addr->sin_port),
             c->stream->filename, stream_index, c->protocol);

    /* normally, no packets should be output here, but the packet size may be checked */
    if (ffio_open_dyn_packet_buf(&ctx->pb, max_packet_size) < 0) {
        /* XXX: close stream */
        goto fail;
    }
    if (avformat_write_header(ctx, NULL) < 0) {
    fail:
        if (h)
            url_close(h);
        av_free(ctx);
        return -1;
    }
    avio_close_dyn_buf(ctx->pb, &dummy_buf);
    av_free(dummy_buf);

    c->rtp_ctx[stream_index] = ctx;
    return 0;
}

/********************************************************************/
/* ffserver initialization */

static AVStream *add_av_stream1(FFStream *stream, AVCodecContext *codec, int copy)
{
    AVStream *fst;

    fst = av_mallocz(sizeof(AVStream));
    if (!fst)
        return NULL;
    if (copy) {
        fst->codec= avcodec_alloc_context();
        memcpy(fst->codec, codec, sizeof(AVCodecContext));
        if (codec->extradata_size) {
            fst->codec->extradata = av_malloc(codec->extradata_size);
            memcpy(fst->codec->extradata, codec->extradata,
                codec->extradata_size);
        }
    } else {
        /* live streams must use the actual feed's codec since it may be
         * updated later to carry extradata needed by the streams.
         */
        fst->codec = codec;
    }
    fst->priv_data = av_mallocz(sizeof(FeedData));
    fst->index = stream->nb_streams;
    av_set_pts_info(fst, 33, 1, 90000);
    fst->sample_aspect_ratio = codec->sample_aspect_ratio;
    stream->streams[stream->nb_streams++] = fst;
    return fst;
}

/* return the stream number in the feed */
static int add_av_stream(FFStream *feed, AVStream *st)
{
    AVStream *fst;
    AVCodecContext *av, *av1;
    int i;

    av = st->codec;
    for(i=0;i<feed->nb_streams;i++) {
        st = feed->streams[i];
        av1 = st->codec;
        if (av1->codec_id == av->codec_id &&
            av1->codec_type == av->codec_type &&
            av1->bit_rate == av->bit_rate) {

            switch(av->codec_type) {
            case AVMEDIA_TYPE_AUDIO:
                if (av1->channels == av->channels &&
                    av1->sample_rate == av->sample_rate)
                    goto found;
                break;
            case AVMEDIA_TYPE_VIDEO:
                if (av1->width == av->width &&
                    av1->height == av->height &&
                    av1->time_base.den == av->time_base.den &&
                    av1->time_base.num == av->time_base.num &&
                    av1->gop_size == av->gop_size)
                    goto found;
                break;
            default:
                abort();
            }
        }
    }

    fst = add_av_stream1(feed, av, 0);
    if (!fst)
        return -1;
    return feed->nb_streams - 1;
 found:
    return i;
}

static void remove_stream(FFStream *stream)
{
    FFStream **ps;
    ps = &first_stream;
    while (*ps != NULL) {
        if (*ps == stream)
            *ps = (*ps)->next;
        else
            ps = &(*ps)->next;
    }
}

/* specific mpeg4 handling : we extract the raw parameters */
static void extract_mpeg4_header(AVFormatContext *infile)
{
    int mpeg4_count, i, size;
    AVPacket pkt;
    AVStream *st;
    const uint8_t *p;

    mpeg4_count = 0;
    for(i=0;i<infile->nb_streams;i++) {
        st = infile->streams[i];
        if (st->codec->codec_id == CODEC_ID_MPEG4 &&
            st->codec->extradata_size == 0) {
            mpeg4_count++;
        }
    }
    if (!mpeg4_count)
        return;

    printf("MPEG4 without extra data: trying to find header in %s\n", infile->filename);
    while (mpeg4_count > 0) {
        if (av_read_packet(infile, &pkt) < 0)
            break;
        st = infile->streams[pkt.stream_index];
        if (st->codec->codec_id == CODEC_ID_MPEG4 &&
            st->codec->extradata_size == 0) {
            av_freep(&st->codec->extradata);
            /* fill extradata with the header */
            /* XXX: we make hard suppositions here ! */
            p = pkt.data;
            while (p < pkt.data + pkt.size - 4) {
                /* stop when vop header is found */
                if (p[0] == 0x00 && p[1] == 0x00 &&
                    p[2] == 0x01 && p[3] == 0xb6) {
                    size = p - pkt.data;
                    //                    av_hex_dump_log(infile, AV_LOG_DEBUG, pkt.data, size);
                    st->codec->extradata = av_malloc(size);
                    st->codec->extradata_size = size;
                    memcpy(st->codec->extradata, pkt.data, size);
                    break;
                }
                p++;
            }
            mpeg4_count--;
        }
        av_free_packet(&pkt);
    }
}

/* compute the needed AVStream for each file */
static void build_file_streams(void)
{
    FFStream *stream, *stream_next;
    int i, ret;

    /* gather all streams */
    for(stream = first_stream; stream != NULL; stream = stream_next) {
        AVFormatContext *infile = NULL;
        stream_next = stream->next;
        if (stream->stream_type == STREAM_TYPE_LIVE &&
            !stream->feed) {
            /* the stream comes from a file */
            /* try to open the file */
            /* open stream */
            if (stream->fmt && !strcmp(stream->fmt->name, "rtp")) {
                /* specific case : if transport stream output to RTP,
                   we use a raw transport stream reader */
                av_dict_set(&stream->in_opts, "mpeg2ts_compute_pcr", "1", 0);
            }

            http_log("Opening file '%s'\n", stream->feed_filename);
            if ((ret = avformat_open_input(&infile, stream->feed_filename, stream->ifmt, &stream->in_opts)) < 0) {
                http_log("Could not open '%s': %d\n", stream->feed_filename, ret);
                /* remove stream (no need to spend more time on it) */
            fail:
                remove_stream(stream);
            } else {
                /* find all the AVStreams inside and reference them in
                   'stream' */
                if (av_find_stream_info(infile) < 0) {
                    http_log("Could not find codec parameters from '%s'\n",
                             stream->feed_filename);
                    av_close_input_file(infile);
                    goto fail;
                }
                extract_mpeg4_header(infile);

                for(i=0;i<infile->nb_streams;i++)
                    add_av_stream1(stream, infile->streams[i]->codec, 1);

                av_close_input_file(infile);
            }
        }
    }
}

/* compute the needed AVStream for each feed */
static void build_feed_streams(void)
{
    FFStream *stream, *feed;
    int i;

    /* gather all streams */
    for(stream = first_stream; stream != NULL; stream = stream->next) {
        feed = stream->feed;
        if (feed) {
            if (!stream->is_feed) {
                /* we handle a stream coming from a feed */
                for(i=0;i<stream->nb_streams;i++)
                    stream->feed_streams[i] = add_av_stream(feed, stream->streams[i]);
            }
        }
    }

    /* gather all streams */
    for(stream = first_stream; stream != NULL; stream = stream->next) {
        feed = stream->feed;
        if (feed) {
            if (stream->is_feed) {
                for(i=0;i<stream->nb_streams;i++)
                    stream->feed_streams[i] = i;
            }
        }
    }

    /* create feed files if needed */
    for(feed = first_feed; feed != NULL; feed = feed->next_feed) {
        int fd;

        if (url_exist(feed->feed_filename)) {
            /* See if it matches */
            AVFormatContext *s = NULL;
            int matches = 0;

            if (avformat_open_input(&s, feed->feed_filename, NULL, NULL) >= 0) {
                /* Now see if it matches */
                if (s->nb_streams == feed->nb_streams) {
                    matches = 1;
                    for(i=0;i<s->nb_streams;i++) {
                        AVStream *sf, *ss;
                        sf = feed->streams[i];
                        ss = s->streams[i];

                        if (sf->index != ss->index ||
                            sf->id != ss->id) {
                            http_log("Index & Id do not match for stream %d (%s)\n",
                                   i, feed->feed_filename);
                            matches = 0;
                        } else {
                            AVCodecContext *ccf, *ccs;

                            ccf = sf->codec;
                            ccs = ss->codec;
#define CHECK_CODEC(x)  (ccf->x != ccs->x)

                            if (CHECK_CODEC(codec_id) || CHECK_CODEC(codec_type)) {
                                http_log("Codecs do not match for stream %d\n", i);
                                matches = 0;
                            } else if (CHECK_CODEC(bit_rate) || CHECK_CODEC(flags)) {
                                http_log("Codec bitrates do not match for stream %d\n", i);
                                matches = 0;
                            } else if (ccf->codec_type == AVMEDIA_TYPE_VIDEO) {
                                if (CHECK_CODEC(time_base.den) ||
                                    CHECK_CODEC(time_base.num) ||
                                    CHECK_CODEC(width) ||
                                    CHECK_CODEC(height)) {
                                    http_log("Codec width, height and framerate do not match for stream %d\n", i);
                                    matches = 0;
                                }
                            } else if (ccf->codec_type == AVMEDIA_TYPE_AUDIO) {
                                if (CHECK_CODEC(sample_rate) ||
                                    CHECK_CODEC(channels) ||
                                    CHECK_CODEC(frame_size)) {
                                    http_log("Codec sample_rate, channels, frame_size do not match for stream %d\n", i);
                                    matches = 0;
                                }
                            } else {
                                http_log("Unknown codec type\n");
                                matches = 0;
                            }
                        }
                        if (!matches)
                            break;
                    }
                } else
                    http_log("Deleting feed file '%s' as stream counts differ (%d != %d)\n",
                        feed->feed_filename, s->nb_streams, feed->nb_streams);

                av_close_input_file(s);
            } else
                http_log("Deleting feed file '%s' as it appears to be corrupt\n",
                        feed->feed_filename);

            if (!matches) {
                if (feed->readonly) {
                    http_log("Unable to delete feed file '%s' as it is marked readonly\n",
                        feed->feed_filename);
                    exit(1);
                }
                unlink(feed->feed_filename);
            }
        }
        if (!url_exist(feed->feed_filename)) {
            AVFormatContext s1 = {0}, *s = &s1;

            if (feed->readonly) {
                http_log("Unable to create feed file '%s' as it is marked readonly\n",
                    feed->feed_filename);
                exit(1);
            }

            /* only write the header of the ffm file */
            if (avio_open(&s->pb, feed->feed_filename, AVIO_WRONLY) < 0) {
                http_log("Could not open output feed file '%s'\n",
                         feed->feed_filename);
                exit(1);
            }
            s->oformat = feed->fmt;
            s->nb_streams = feed->nb_streams;
<<<<<<< HEAD
            for(i=0;i<s->nb_streams;i++) {
                AVStream *st;
                st = feed->streams[i];
                s->streams[i] = st;
            }
            av_set_parameters(s, NULL);
            if (av_write_header(s) < 0) {
=======
            s->streams = feed->streams;
            if (avformat_write_header(s, NULL) < 0) {
>>>>>>> d39b33c6
                http_log("Container doesn't supports the required parameters\n");
                exit(1);
            }
            /* XXX: need better api */
            av_freep(&s->priv_data);
            avio_close(s->pb);
        }
        /* get feed size and write index */
        fd = open(feed->feed_filename, O_RDONLY);
        if (fd < 0) {
            http_log("Could not open output feed file '%s'\n",
                    feed->feed_filename);
            exit(1);
        }

        feed->feed_write_index = FFMAX(ffm_read_write_index(fd), FFM_PACKET_SIZE);
        feed->feed_size = lseek(fd, 0, SEEK_END);
        /* ensure that we do not wrap before the end of file */
        if (feed->feed_max_size && feed->feed_max_size < feed->feed_size)
            feed->feed_max_size = feed->feed_size;

        close(fd);
    }
}

/* compute the bandwidth used by each stream */
static void compute_bandwidth(void)
{
    unsigned bandwidth;
    int i;
    FFStream *stream;

    for(stream = first_stream; stream != NULL; stream = stream->next) {
        bandwidth = 0;
        for(i=0;i<stream->nb_streams;i++) {
            AVStream *st = stream->streams[i];
            switch(st->codec->codec_type) {
            case AVMEDIA_TYPE_AUDIO:
            case AVMEDIA_TYPE_VIDEO:
                bandwidth += st->codec->bit_rate;
                break;
            default:
                break;
            }
        }
        stream->bandwidth = (bandwidth + 999) / 1000;
    }
}

/* add a codec and set the default parameters */
static void add_codec(FFStream *stream, AVCodecContext *av)
{
    AVStream *st;

    /* compute default parameters */
    switch(av->codec_type) {
    case AVMEDIA_TYPE_AUDIO:
        if (av->bit_rate == 0)
            av->bit_rate = 64000;
        if (av->sample_rate == 0)
            av->sample_rate = 22050;
        if (av->channels == 0)
            av->channels = 1;
        break;
    case AVMEDIA_TYPE_VIDEO:
        if (av->bit_rate == 0)
            av->bit_rate = 64000;
        if (av->time_base.num == 0){
            av->time_base.den = 5;
            av->time_base.num = 1;
        }
        if (av->width == 0 || av->height == 0) {
            av->width = 160;
            av->height = 128;
        }
        /* Bitrate tolerance is less for streaming */
        if (av->bit_rate_tolerance == 0)
            av->bit_rate_tolerance = FFMAX(av->bit_rate / 4,
                      (int64_t)av->bit_rate*av->time_base.num/av->time_base.den);
        if (av->qmin == 0)
            av->qmin = 3;
        if (av->qmax == 0)
            av->qmax = 31;
        if (av->max_qdiff == 0)
            av->max_qdiff = 3;
        av->qcompress = 0.5;
        av->qblur = 0.5;

        if (!av->nsse_weight)
            av->nsse_weight = 8;

        av->frame_skip_cmp = FF_CMP_DCTMAX;
        if (!av->me_method)
            av->me_method = ME_EPZS;
        av->rc_buffer_aggressivity = 1.0;

        if (!av->rc_eq)
            av->rc_eq = "tex^qComp";
        if (!av->i_quant_factor)
            av->i_quant_factor = -0.8;
        if (!av->b_quant_factor)
            av->b_quant_factor = 1.25;
        if (!av->b_quant_offset)
            av->b_quant_offset = 1.25;
        if (!av->rc_max_rate)
            av->rc_max_rate = av->bit_rate * 2;

        if (av->rc_max_rate && !av->rc_buffer_size) {
            av->rc_buffer_size = av->rc_max_rate;
        }


        break;
    default:
        abort();
    }

    st = av_mallocz(sizeof(AVStream));
    if (!st)
        return;
    st->codec = avcodec_alloc_context();
    stream->streams[stream->nb_streams++] = st;
    memcpy(st->codec, av, sizeof(AVCodecContext));
}

static enum CodecID opt_audio_codec(const char *arg)
{
    AVCodec *p= avcodec_find_encoder_by_name(arg);

    if (p == NULL || p->type != AVMEDIA_TYPE_AUDIO)
        return CODEC_ID_NONE;

    return p->id;
}

static enum CodecID opt_video_codec(const char *arg)
{
    AVCodec *p= avcodec_find_encoder_by_name(arg);

    if (p == NULL || p->type != AVMEDIA_TYPE_VIDEO)
        return CODEC_ID_NONE;

    return p->id;
}

/* simplistic plugin support */

#if HAVE_DLOPEN
static void load_module(const char *filename)
{
    void *dll;
    void (*init_func)(void);
    dll = dlopen(filename, RTLD_NOW);
    if (!dll) {
        fprintf(stderr, "Could not load module '%s' - %s\n",
                filename, dlerror());
        return;
    }

    init_func = dlsym(dll, "ffserver_module_init");
    if (!init_func) {
        fprintf(stderr,
                "%s: init function 'ffserver_module_init()' not found\n",
                filename);
        dlclose(dll);
    }

    init_func();
}
#endif

static int ffserver_opt_default(const char *opt, const char *arg,
                       AVCodecContext *avctx, int type)
{
    int ret = 0;
    const AVOption *o = av_opt_find(avctx, opt, NULL, type, 0);
    if(o)
        ret = av_set_string3(avctx, opt, arg, 1, NULL);
    return ret;
}

static int ffserver_opt_preset(const char *arg,
                       AVCodecContext *avctx, int type,
                       enum CodecID *audio_id, enum CodecID *video_id)
{
    FILE *f=NULL;
    char filename[1000], tmp[1000], tmp2[1000], line[1000];
    int ret = 0;
    AVCodec *codec = avcodec_find_encoder(avctx->codec_id);

    if (!(f = get_preset_file(filename, sizeof(filename), arg, 0,
                              codec ? codec->name : NULL))) {
        fprintf(stderr, "File for preset '%s' not found\n", arg);
        return 1;
    }

    while(!feof(f)){
        int e= fscanf(f, "%999[^\n]\n", line) - 1;
        if(line[0] == '#' && !e)
            continue;
        e|= sscanf(line, "%999[^=]=%999[^\n]\n", tmp, tmp2) - 2;
        if(e){
            fprintf(stderr, "%s: Invalid syntax: '%s'\n", filename, line);
            ret = 1;
            break;
        }
        if(!strcmp(tmp, "acodec")){
            *audio_id = opt_audio_codec(tmp2);
        }else if(!strcmp(tmp, "vcodec")){
            *video_id = opt_video_codec(tmp2);
        }else if(!strcmp(tmp, "scodec")){
            /* opt_subtitle_codec(tmp2); */
        }else if(ffserver_opt_default(tmp, tmp2, avctx, type) < 0){
            fprintf(stderr, "%s: Invalid option or argument: '%s', parsed as '%s' = '%s'\n", filename, line, tmp, tmp2);
            ret = 1;
            break;
        }
    }

    fclose(f);

    return ret;
}

static AVOutputFormat *ffserver_guess_format(const char *short_name, const char *filename,
                                             const char *mime_type)
{
    AVOutputFormat *fmt = av_guess_format(short_name, filename, mime_type);

    if (fmt) {
        AVOutputFormat *stream_fmt;
        char stream_format_name[64];

        snprintf(stream_format_name, sizeof(stream_format_name), "%s_stream", fmt->name);
        stream_fmt = av_guess_format(stream_format_name, NULL, NULL);

        if (stream_fmt)
            fmt = stream_fmt;
    }

    return fmt;
}

static void report_config_error(const char *filename, int line_num, int *errors, const char *fmt, ...)
{
    va_list vl;
    va_start(vl, fmt);
    fprintf(stderr, "%s:%d: ", filename, line_num);
    vfprintf(stderr, fmt, vl);
    va_end(vl);

    (*errors)++;
}

static int parse_ffconfig(const char *filename)
{
    FILE *f;
    char line[1024];
    char cmd[64];
    char arg[1024];
    const char *p;
    int val, errors, line_num;
    FFStream **last_stream, *stream, *redirect;
    FFStream **last_feed, *feed, *s;
    AVCodecContext audio_enc, video_enc;
    enum CodecID audio_id, video_id;

    f = fopen(filename, "r");
    if (!f) {
        perror(filename);
        return -1;
    }

    errors = 0;
    line_num = 0;
    first_stream = NULL;
    last_stream = &first_stream;
    first_feed = NULL;
    last_feed = &first_feed;
    stream = NULL;
    feed = NULL;
    redirect = NULL;
    audio_id = CODEC_ID_NONE;
    video_id = CODEC_ID_NONE;

#define ERROR(...) report_config_error(filename, line_num, &errors, __VA_ARGS__)
    for(;;) {
        if (fgets(line, sizeof(line), f) == NULL)
            break;
        line_num++;
        p = line;
        while (isspace(*p))
            p++;
        if (*p == '\0' || *p == '#')
            continue;

        get_arg(cmd, sizeof(cmd), &p);

        if (!strcasecmp(cmd, "Port")) {
            get_arg(arg, sizeof(arg), &p);
            val = atoi(arg);
            if (val < 1 || val > 65536) {
                ERROR("Invalid_port: %s\n", arg);
            }
            my_http_addr.sin_port = htons(val);
        } else if (!strcasecmp(cmd, "BindAddress")) {
            get_arg(arg, sizeof(arg), &p);
            if (resolve_host(&my_http_addr.sin_addr, arg) != 0) {
                ERROR("%s:%d: Invalid host/IP address: %s\n", arg);
            }
        } else if (!strcasecmp(cmd, "NoDaemon")) {
            ffserver_daemon = 0;
        } else if (!strcasecmp(cmd, "RTSPPort")) {
            get_arg(arg, sizeof(arg), &p);
            val = atoi(arg);
            if (val < 1 || val > 65536) {
                ERROR("%s:%d: Invalid port: %s\n", arg);
            }
            my_rtsp_addr.sin_port = htons(atoi(arg));
        } else if (!strcasecmp(cmd, "RTSPBindAddress")) {
            get_arg(arg, sizeof(arg), &p);
            if (resolve_host(&my_rtsp_addr.sin_addr, arg) != 0) {
                ERROR("Invalid host/IP address: %s\n", arg);
            }
        } else if (!strcasecmp(cmd, "MaxHTTPConnections")) {
            get_arg(arg, sizeof(arg), &p);
            val = atoi(arg);
            if (val < 1 || val > 65536) {
                ERROR("Invalid MaxHTTPConnections: %s\n", arg);
            }
            nb_max_http_connections = val;
        } else if (!strcasecmp(cmd, "MaxClients")) {
            get_arg(arg, sizeof(arg), &p);
            val = atoi(arg);
            if (val < 1 || val > nb_max_http_connections) {
                ERROR("Invalid MaxClients: %s\n", arg);
            } else {
                nb_max_connections = val;
            }
        } else if (!strcasecmp(cmd, "MaxBandwidth")) {
            int64_t llval;
            get_arg(arg, sizeof(arg), &p);
            llval = atoll(arg);
            if (llval < 10 || llval > 10000000) {
                ERROR("Invalid MaxBandwidth: %s\n", arg);
            } else
                max_bandwidth = llval;
        } else if (!strcasecmp(cmd, "CustomLog")) {
            if (!ffserver_debug)
                get_arg(logfilename, sizeof(logfilename), &p);
        } else if (!strcasecmp(cmd, "<Feed")) {
            /*********************************************/
            /* Feed related options */
            char *q;
            if (stream || feed) {
                ERROR("Already in a tag\n");
            } else {
                feed = av_mallocz(sizeof(FFStream));
                get_arg(feed->filename, sizeof(feed->filename), &p);
                q = strrchr(feed->filename, '>');
                if (*q)
                    *q = '\0';

                for (s = first_feed; s; s = s->next) {
                    if (!strcmp(feed->filename, s->filename)) {
                        ERROR("Feed '%s' already registered\n", s->filename);
                    }
                }

                feed->fmt = av_guess_format("ffm", NULL, NULL);
                /* defaut feed file */
                snprintf(feed->feed_filename, sizeof(feed->feed_filename),
                         "/tmp/%s.ffm", feed->filename);
                feed->feed_max_size = 5 * 1024 * 1024;
                feed->is_feed = 1;
                feed->feed = feed; /* self feeding :-) */

                /* add in stream list */
                *last_stream = feed;
                last_stream = &feed->next;
                /* add in feed list */
                *last_feed = feed;
                last_feed = &feed->next_feed;
            }
        } else if (!strcasecmp(cmd, "Launch")) {
            if (feed) {
                int i;

                feed->child_argv = av_mallocz(64 * sizeof(char *));

                for (i = 0; i < 62; i++) {
                    get_arg(arg, sizeof(arg), &p);
                    if (!arg[0])
                        break;

                    feed->child_argv[i] = av_strdup(arg);
                }

                feed->child_argv[i] = av_malloc(30 + strlen(feed->filename));

                snprintf(feed->child_argv[i], 30+strlen(feed->filename),
                    "http://%s:%d/%s",
                        (my_http_addr.sin_addr.s_addr == INADDR_ANY) ? "127.0.0.1" :
                    inet_ntoa(my_http_addr.sin_addr),
                    ntohs(my_http_addr.sin_port), feed->filename);
            }
        } else if (!strcasecmp(cmd, "ReadOnlyFile")) {
            if (feed) {
                get_arg(feed->feed_filename, sizeof(feed->feed_filename), &p);
                feed->readonly = 1;
            } else if (stream) {
                get_arg(stream->feed_filename, sizeof(stream->feed_filename), &p);
            }
        } else if (!strcasecmp(cmd, "File")) {
            if (feed) {
                get_arg(feed->feed_filename, sizeof(feed->feed_filename), &p);
            } else if (stream)
                get_arg(stream->feed_filename, sizeof(stream->feed_filename), &p);
        } else if (!strcasecmp(cmd, "Truncate")) {
            if (feed) {
                get_arg(arg, sizeof(arg), &p);
                feed->truncate = strtod(arg, NULL);
            }
        } else if (!strcasecmp(cmd, "FileMaxSize")) {
            if (feed) {
                char *p1;
                double fsize;

                get_arg(arg, sizeof(arg), &p);
                p1 = arg;
                fsize = strtod(p1, &p1);
                switch(toupper(*p1)) {
                case 'K':
                    fsize *= 1024;
                    break;
                case 'M':
                    fsize *= 1024 * 1024;
                    break;
                case 'G':
                    fsize *= 1024 * 1024 * 1024;
                    break;
                }
                feed->feed_max_size = (int64_t)fsize;
                if (feed->feed_max_size < FFM_PACKET_SIZE*4) {
                    ERROR("Feed max file size is too small, must be at least %d\n", FFM_PACKET_SIZE*4);
                }
            }
        } else if (!strcasecmp(cmd, "</Feed>")) {
            if (!feed) {
                ERROR("No corresponding <Feed> for </Feed>\n");
            }
            feed = NULL;
        } else if (!strcasecmp(cmd, "<Stream")) {
            /*********************************************/
            /* Stream related options */
            char *q;
            if (stream || feed) {
                ERROR("Already in a tag\n");
            } else {
                FFStream *s;
                stream = av_mallocz(sizeof(FFStream));
                get_arg(stream->filename, sizeof(stream->filename), &p);
                q = strrchr(stream->filename, '>');
                if (*q)
                    *q = '\0';

                for (s = first_stream; s; s = s->next) {
                    if (!strcmp(stream->filename, s->filename)) {
                        ERROR("Stream '%s' already registered\n", s->filename);
                    }
                }

                stream->fmt = ffserver_guess_format(NULL, stream->filename, NULL);
                avcodec_get_context_defaults2(&video_enc, AVMEDIA_TYPE_VIDEO);
                avcodec_get_context_defaults2(&audio_enc, AVMEDIA_TYPE_AUDIO);
                audio_id = CODEC_ID_NONE;
                video_id = CODEC_ID_NONE;
                if (stream->fmt) {
                    audio_id = stream->fmt->audio_codec;
                    video_id = stream->fmt->video_codec;
                }

                *last_stream = stream;
                last_stream = &stream->next;
            }
        } else if (!strcasecmp(cmd, "Feed")) {
            get_arg(arg, sizeof(arg), &p);
            if (stream) {
                FFStream *sfeed;

                sfeed = first_feed;
                while (sfeed != NULL) {
                    if (!strcmp(sfeed->filename, arg))
                        break;
                    sfeed = sfeed->next_feed;
                }
                if (!sfeed)
                    ERROR("feed '%s' not defined\n", arg);
                else
                    stream->feed = sfeed;
            }
        } else if (!strcasecmp(cmd, "Format")) {
            get_arg(arg, sizeof(arg), &p);
            if (stream) {
                if (!strcmp(arg, "status")) {
                    stream->stream_type = STREAM_TYPE_STATUS;
                    stream->fmt = NULL;
                } else {
                    stream->stream_type = STREAM_TYPE_LIVE;
                    /* jpeg cannot be used here, so use single frame jpeg */
                    if (!strcmp(arg, "jpeg"))
                        strcpy(arg, "mjpeg");
                    stream->fmt = ffserver_guess_format(arg, NULL, NULL);
                    if (!stream->fmt) {
                        ERROR("Unknown Format: %s\n", arg);
                    }
                }
                if (stream->fmt) {
                    audio_id = stream->fmt->audio_codec;
                    video_id = stream->fmt->video_codec;
                }
            }
        } else if (!strcasecmp(cmd, "InputFormat")) {
            get_arg(arg, sizeof(arg), &p);
            if (stream) {
                stream->ifmt = av_find_input_format(arg);
                if (!stream->ifmt) {
                    ERROR("Unknown input format: %s\n", arg);
                }
            }
        } else if (!strcasecmp(cmd, "FaviconURL")) {
            if (stream && stream->stream_type == STREAM_TYPE_STATUS) {
                get_arg(stream->feed_filename, sizeof(stream->feed_filename), &p);
            } else {
                ERROR("FaviconURL only permitted for status streams\n");
            }
        } else if (!strcasecmp(cmd, "Author")) {
            if (stream)
                get_arg(stream->author, sizeof(stream->author), &p);
        } else if (!strcasecmp(cmd, "Comment")) {
            if (stream)
                get_arg(stream->comment, sizeof(stream->comment), &p);
        } else if (!strcasecmp(cmd, "Copyright")) {
            if (stream)
                get_arg(stream->copyright, sizeof(stream->copyright), &p);
        } else if (!strcasecmp(cmd, "Title")) {
            if (stream)
                get_arg(stream->title, sizeof(stream->title), &p);
        } else if (!strcasecmp(cmd, "Preroll")) {
            get_arg(arg, sizeof(arg), &p);
            if (stream)
                stream->prebuffer = atof(arg) * 1000;
        } else if (!strcasecmp(cmd, "StartSendOnKey")) {
            if (stream)
                stream->send_on_key = 1;
        } else if (!strcasecmp(cmd, "AudioCodec")) {
            get_arg(arg, sizeof(arg), &p);
            audio_id = opt_audio_codec(arg);
            if (audio_id == CODEC_ID_NONE) {
                ERROR("Unknown AudioCodec: %s\n", arg);
            }
        } else if (!strcasecmp(cmd, "VideoCodec")) {
            get_arg(arg, sizeof(arg), &p);
            video_id = opt_video_codec(arg);
            if (video_id == CODEC_ID_NONE) {
                ERROR("Unknown VideoCodec: %s\n", arg);
            }
        } else if (!strcasecmp(cmd, "MaxTime")) {
            get_arg(arg, sizeof(arg), &p);
            if (stream)
                stream->max_time = atof(arg) * 1000;
        } else if (!strcasecmp(cmd, "AudioBitRate")) {
            get_arg(arg, sizeof(arg), &p);
            if (stream)
                audio_enc.bit_rate = lrintf(atof(arg) * 1000);
        } else if (!strcasecmp(cmd, "AudioChannels")) {
            get_arg(arg, sizeof(arg), &p);
            if (stream)
                audio_enc.channels = atoi(arg);
        } else if (!strcasecmp(cmd, "AudioSampleRate")) {
            get_arg(arg, sizeof(arg), &p);
            if (stream)
                audio_enc.sample_rate = atoi(arg);
        } else if (!strcasecmp(cmd, "AudioQuality")) {
            get_arg(arg, sizeof(arg), &p);
            if (stream) {
//                audio_enc.quality = atof(arg) * 1000;
            }
        } else if (!strcasecmp(cmd, "VideoBitRateRange")) {
            if (stream) {
                int minrate, maxrate;

                get_arg(arg, sizeof(arg), &p);

                if (sscanf(arg, "%d-%d", &minrate, &maxrate) == 2) {
                    video_enc.rc_min_rate = minrate * 1000;
                    video_enc.rc_max_rate = maxrate * 1000;
                } else {
                    ERROR("Incorrect format for VideoBitRateRange -- should be <min>-<max>: %s\n", arg);
                }
            }
        } else if (!strcasecmp(cmd, "Debug")) {
            if (stream) {
                get_arg(arg, sizeof(arg), &p);
                video_enc.debug = strtol(arg,0,0);
            }
        } else if (!strcasecmp(cmd, "Strict")) {
            if (stream) {
                get_arg(arg, sizeof(arg), &p);
                video_enc.strict_std_compliance = atoi(arg);
            }
        } else if (!strcasecmp(cmd, "VideoBufferSize")) {
            if (stream) {
                get_arg(arg, sizeof(arg), &p);
                video_enc.rc_buffer_size = atoi(arg) * 8*1024;
            }
        } else if (!strcasecmp(cmd, "VideoBitRateTolerance")) {
            if (stream) {
                get_arg(arg, sizeof(arg), &p);
                video_enc.bit_rate_tolerance = atoi(arg) * 1000;
            }
        } else if (!strcasecmp(cmd, "VideoBitRate")) {
            get_arg(arg, sizeof(arg), &p);
            if (stream) {
                video_enc.bit_rate = atoi(arg) * 1000;
            }
        } else if (!strcasecmp(cmd, "VideoSize")) {
            get_arg(arg, sizeof(arg), &p);
            if (stream) {
                av_parse_video_size(&video_enc.width, &video_enc.height, arg);
                if ((video_enc.width % 16) != 0 ||
                    (video_enc.height % 16) != 0) {
                    ERROR("Image size must be a multiple of 16\n");
                }
            }
        } else if (!strcasecmp(cmd, "VideoFrameRate")) {
            get_arg(arg, sizeof(arg), &p);
            if (stream) {
                AVRational frame_rate;
                if (av_parse_video_rate(&frame_rate, arg) < 0) {
                    ERROR("Incorrect frame rate: %s\n", arg);
                } else {
                    video_enc.time_base.num = frame_rate.den;
                    video_enc.time_base.den = frame_rate.num;
                }
            }
        } else if (!strcasecmp(cmd, "VideoGopSize")) {
            get_arg(arg, sizeof(arg), &p);
            if (stream)
                video_enc.gop_size = atoi(arg);
        } else if (!strcasecmp(cmd, "VideoIntraOnly")) {
            if (stream)
                video_enc.gop_size = 1;
        } else if (!strcasecmp(cmd, "VideoHighQuality")) {
            if (stream)
                video_enc.mb_decision = FF_MB_DECISION_BITS;
        } else if (!strcasecmp(cmd, "Video4MotionVector")) {
            if (stream) {
                video_enc.mb_decision = FF_MB_DECISION_BITS; //FIXME remove
                video_enc.flags |= CODEC_FLAG_4MV;
            }
        } else if (!strcasecmp(cmd, "AVOptionVideo") ||
                   !strcasecmp(cmd, "AVOptionAudio")) {
            char arg2[1024];
            AVCodecContext *avctx;
            int type;
            get_arg(arg, sizeof(arg), &p);
            get_arg(arg2, sizeof(arg2), &p);
            if (!strcasecmp(cmd, "AVOptionVideo")) {
                avctx = &video_enc;
                type = AV_OPT_FLAG_VIDEO_PARAM;
            } else {
                avctx = &audio_enc;
                type = AV_OPT_FLAG_AUDIO_PARAM;
            }
            if (ffserver_opt_default(arg, arg2, avctx, type|AV_OPT_FLAG_ENCODING_PARAM)) {
                ERROR("AVOption error: %s %s\n", arg, arg2);
            }
        } else if (!strcasecmp(cmd, "AVPresetVideo") ||
                   !strcasecmp(cmd, "AVPresetAudio")) {
            AVCodecContext *avctx;
            int type;
            get_arg(arg, sizeof(arg), &p);
            if (!strcasecmp(cmd, "AVPresetVideo")) {
                avctx = &video_enc;
                video_enc.codec_id = video_id;
                type = AV_OPT_FLAG_VIDEO_PARAM;
            } else {
                avctx = &audio_enc;
                audio_enc.codec_id = audio_id;
                type = AV_OPT_FLAG_AUDIO_PARAM;
            }
            if (ffserver_opt_preset(arg, avctx, type|AV_OPT_FLAG_ENCODING_PARAM, &audio_id, &video_id)) {
                ERROR("AVPreset error: %s\n", arg);
            }
        } else if (!strcasecmp(cmd, "VideoTag")) {
            get_arg(arg, sizeof(arg), &p);
            if ((strlen(arg) == 4) && stream)
                video_enc.codec_tag = MKTAG(arg[0], arg[1], arg[2], arg[3]);
        } else if (!strcasecmp(cmd, "BitExact")) {
            if (stream)
                video_enc.flags |= CODEC_FLAG_BITEXACT;
        } else if (!strcasecmp(cmd, "DctFastint")) {
            if (stream)
                video_enc.dct_algo  = FF_DCT_FASTINT;
        } else if (!strcasecmp(cmd, "IdctSimple")) {
            if (stream)
                video_enc.idct_algo = FF_IDCT_SIMPLE;
        } else if (!strcasecmp(cmd, "Qscale")) {
            get_arg(arg, sizeof(arg), &p);
            if (stream) {
                video_enc.flags |= CODEC_FLAG_QSCALE;
                video_enc.global_quality = FF_QP2LAMBDA * atoi(arg);
            }
        } else if (!strcasecmp(cmd, "VideoQDiff")) {
            get_arg(arg, sizeof(arg), &p);
            if (stream) {
                video_enc.max_qdiff = atoi(arg);
                if (video_enc.max_qdiff < 1 || video_enc.max_qdiff > 31) {
                    ERROR("VideoQDiff out of range\n");
                }
            }
        } else if (!strcasecmp(cmd, "VideoQMax")) {
            get_arg(arg, sizeof(arg), &p);
            if (stream) {
                video_enc.qmax = atoi(arg);
                if (video_enc.qmax < 1 || video_enc.qmax > 31) {
                    ERROR("VideoQMax out of range\n");
                }
            }
        } else if (!strcasecmp(cmd, "VideoQMin")) {
            get_arg(arg, sizeof(arg), &p);
            if (stream) {
                video_enc.qmin = atoi(arg);
                if (video_enc.qmin < 1 || video_enc.qmin > 31) {
                    ERROR("VideoQMin out of range\n");
                }
            }
        } else if (!strcasecmp(cmd, "LumaElim")) {
            get_arg(arg, sizeof(arg), &p);
            if (stream)
                video_enc.luma_elim_threshold = atoi(arg);
        } else if (!strcasecmp(cmd, "ChromaElim")) {
            get_arg(arg, sizeof(arg), &p);
            if (stream)
                video_enc.chroma_elim_threshold = atoi(arg);
        } else if (!strcasecmp(cmd, "LumiMask")) {
            get_arg(arg, sizeof(arg), &p);
            if (stream)
                video_enc.lumi_masking = atof(arg);
        } else if (!strcasecmp(cmd, "DarkMask")) {
            get_arg(arg, sizeof(arg), &p);
            if (stream)
                video_enc.dark_masking = atof(arg);
        } else if (!strcasecmp(cmd, "NoVideo")) {
            video_id = CODEC_ID_NONE;
        } else if (!strcasecmp(cmd, "NoAudio")) {
            audio_id = CODEC_ID_NONE;
        } else if (!strcasecmp(cmd, "ACL")) {
            parse_acl_row(stream, feed, NULL, p, filename, line_num);
        } else if (!strcasecmp(cmd, "DynamicACL")) {
            if (stream) {
                get_arg(stream->dynamic_acl, sizeof(stream->dynamic_acl), &p);
            }
        } else if (!strcasecmp(cmd, "RTSPOption")) {
            get_arg(arg, sizeof(arg), &p);
            if (stream) {
                av_freep(&stream->rtsp_option);
                stream->rtsp_option = av_strdup(arg);
            }
        } else if (!strcasecmp(cmd, "MulticastAddress")) {
            get_arg(arg, sizeof(arg), &p);
            if (stream) {
                if (resolve_host(&stream->multicast_ip, arg) != 0) {
                    ERROR("Invalid host/IP address: %s\n", arg);
                }
                stream->is_multicast = 1;
                stream->loop = 1; /* default is looping */
            }
        } else if (!strcasecmp(cmd, "MulticastPort")) {
            get_arg(arg, sizeof(arg), &p);
            if (stream)
                stream->multicast_port = atoi(arg);
        } else if (!strcasecmp(cmd, "MulticastTTL")) {
            get_arg(arg, sizeof(arg), &p);
            if (stream)
                stream->multicast_ttl = atoi(arg);
        } else if (!strcasecmp(cmd, "NoLoop")) {
            if (stream)
                stream->loop = 0;
        } else if (!strcasecmp(cmd, "</Stream>")) {
            if (!stream) {
                ERROR("No corresponding <Stream> for </Stream>\n");
            } else {
                if (stream->feed && stream->fmt && strcmp(stream->fmt->name, "ffm") != 0) {
                    if (audio_id != CODEC_ID_NONE) {
                        audio_enc.codec_type = AVMEDIA_TYPE_AUDIO;
                        audio_enc.codec_id = audio_id;
                        add_codec(stream, &audio_enc);
                    }
                    if (video_id != CODEC_ID_NONE) {
                        video_enc.codec_type = AVMEDIA_TYPE_VIDEO;
                        video_enc.codec_id = video_id;
                        add_codec(stream, &video_enc);
                    }
                }
                stream = NULL;
            }
        } else if (!strcasecmp(cmd, "<Redirect")) {
            /*********************************************/
            char *q;
            if (stream || feed || redirect) {
                ERROR("Already in a tag\n");
            } else {
                redirect = av_mallocz(sizeof(FFStream));
                *last_stream = redirect;
                last_stream = &redirect->next;

                get_arg(redirect->filename, sizeof(redirect->filename), &p);
                q = strrchr(redirect->filename, '>');
                if (*q)
                    *q = '\0';
                redirect->stream_type = STREAM_TYPE_REDIRECT;
            }
        } else if (!strcasecmp(cmd, "URL")) {
            if (redirect)
                get_arg(redirect->feed_filename, sizeof(redirect->feed_filename), &p);
        } else if (!strcasecmp(cmd, "</Redirect>")) {
            if (!redirect) {
                ERROR("No corresponding <Redirect> for </Redirect>\n");
            } else {
                if (!redirect->feed_filename[0]) {
                    ERROR("No URL found for <Redirect>\n");
                }
                redirect = NULL;
            }
        } else if (!strcasecmp(cmd, "LoadModule")) {
            get_arg(arg, sizeof(arg), &p);
#if HAVE_DLOPEN
            load_module(arg);
#else
            ERROR("Module support not compiled into this version: '%s'\n", arg);
#endif
        } else {
            ERROR("Incorrect keyword: '%s'\n", cmd);
        }
    }
#undef ERROR

    fclose(f);
    if (errors)
        return -1;
    else
        return 0;
}

static void handle_child_exit(int sig)
{
    pid_t pid;
    int status;

    while ((pid = waitpid(-1, &status, WNOHANG)) > 0) {
        FFStream *feed;

        for (feed = first_feed; feed; feed = feed->next) {
            if (feed->pid == pid) {
                int uptime = time(0) - feed->pid_start;

                feed->pid = 0;
                fprintf(stderr, "%s: Pid %d exited with status %d after %d seconds\n", feed->filename, pid, status, uptime);

                if (uptime < 30)
                    /* Turn off any more restarts */
                    feed->child_argv = 0;
            }
        }
    }

    need_to_start_children = 1;
}

static void opt_debug(void)
{
    ffserver_debug = 1;
    ffserver_daemon = 0;
    logfilename[0] = '-';
}

static void show_help(void)
{
    printf("usage: ffserver [options]\n"
           "Hyper fast multi format Audio/Video streaming server\n");
    printf("\n");
    show_help_options(options, "Main options:\n", 0, 0);
}

static const OptionDef options[] = {
#include "cmdutils_common_opts.h"
    { "n", OPT_BOOL, {(void *)&no_launch }, "enable no-launch mode" },
    { "d", 0, {(void*)opt_debug}, "enable debug mode" },
    { "f", HAS_ARG | OPT_STRING, {(void*)&config_filename }, "use configfile instead of /etc/ffserver.conf", "configfile" },
    { NULL },
};

int main(int argc, char **argv)
{
    struct sigaction sigact;

    av_register_all();

    show_banner();

    my_program_name = argv[0];
    my_program_dir = getcwd(0, 0);
    ffserver_daemon = 1;

    parse_options(argc, argv, options, NULL);

    unsetenv("http_proxy");             /* Kill the http_proxy */

    av_lfg_init(&random_state, av_get_random_seed());

    memset(&sigact, 0, sizeof(sigact));
    sigact.sa_handler = handle_child_exit;
    sigact.sa_flags = SA_NOCLDSTOP | SA_RESTART;
    sigaction(SIGCHLD, &sigact, 0);

    if (parse_ffconfig(config_filename) < 0) {
        fprintf(stderr, "Incorrect config file - exiting.\n");
        exit(1);
    }

    /* open log file if needed */
    if (logfilename[0] != '\0') {
        if (!strcmp(logfilename, "-"))
            logfile = stdout;
        else
            logfile = fopen(logfilename, "a");
        av_log_set_callback(http_av_log);
    }

    build_file_streams();

    build_feed_streams();

    compute_bandwidth();

    /* put the process in background and detach it from its TTY */
    if (ffserver_daemon) {
        int pid;

        pid = fork();
        if (pid < 0) {
            perror("fork");
            exit(1);
        } else if (pid > 0) {
            /* parent : exit */
            exit(0);
        } else {
            /* child */
            setsid();
            close(0);
            open("/dev/null", O_RDWR);
            if (strcmp(logfilename, "-") != 0) {
                close(1);
                dup(0);
            }
            close(2);
            dup(0);
        }
    }

    /* signal init */
    signal(SIGPIPE, SIG_IGN);

    if (ffserver_daemon)
        chdir("/");

    if (http_server() < 0) {
        http_log("Could not start server\n");
        exit(1);
    }

    return 0;
}<|MERGE_RESOLUTION|>--- conflicted
+++ resolved
@@ -3767,7 +3767,6 @@
             }
             s->oformat = feed->fmt;
             s->nb_streams = feed->nb_streams;
-<<<<<<< HEAD
             for(i=0;i<s->nb_streams;i++) {
                 AVStream *st;
                 st = feed->streams[i];
@@ -3775,10 +3774,6 @@
             }
             av_set_parameters(s, NULL);
             if (av_write_header(s) < 0) {
-=======
-            s->streams = feed->streams;
-            if (avformat_write_header(s, NULL) < 0) {
->>>>>>> d39b33c6
                 http_log("Container doesn't supports the required parameters\n");
                 exit(1);
             }
