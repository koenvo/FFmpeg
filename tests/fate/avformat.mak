--- conflicted
+++ resolved
@@ -18,20 +18,10 @@
 FATE_LAVF-$(call ENCDEC2, DNXHD,      PCM_S16LE, MXF_OPATOM MXF)     += mxf_opatom_audio
 FATE_LAVF-$(call ENCDEC2, MPEG4,      MP2,       NUT)                += nut
 FATE_LAVF-$(call ENCMUX,  RV10 AC3_FIXED,        RM)                 += rm
-<<<<<<< HEAD
-FATE_LAVF-$(call ENCDEC,  SGI,                   IMAGE2)             += sgi
 FATE_LAVF-$(call ENCMUX,  MJPEG PCM_S16LE,       SMJPEG)             += smjpeg
-FATE_LAVF-$(call ENCDEC,  SUNRAST,               IMAGE2)             += sunrast
-=======
->>>>>>> a957e937
 FATE_LAVF-$(call ENCDEC,  FLV,                   SWF)                += swf
 FATE_LAVF-$(call ENCDEC2, MPEG2VIDEO, MP2,       MPEGTS)             += ts
-<<<<<<< HEAD
 FATE_LAVF-$(call ENCDEC,  MP2,                   WTV)                += wtv
-FATE_LAVF-$(call ENCDEC,  XBM,                   IMAGE2)             += xbm
-FATE_LAVF-$(call ENCDEC,  XWD,                   IMAGE2)             += xwd
-=======
->>>>>>> a957e937
 FATE_LAVF-$(CONFIG_YUV4MPEGPIPE_MUXER)                               += yuv4mpeg
 
 FATE_LAVF += $(FATE_LAVF-yes:%=fate-lavf-%)
