<<<<<<< HEAD
FATE_IMAGE += fate-dpx
fate-dpx: CMD = framecrc -i $(SAMPLES)/dpx/lighthouse_rgb48.dpx

FATE_IMAGE += fate-pictor
fate-pictor: CMD = framecrc -i $(SAMPLES)/pictor/MFISH.PIC -pix_fmt rgb24

FATE_IMAGE += fate-ptx
=======
FATE_SAMPLES_AVCONV-$(call DEMDEC, IMAGE2, DPX) += fate-dpx
fate-dpx: CMD = framecrc -i $(SAMPLES)/dpx/lighthouse_rgb48.dpx

FATE_SAMPLES_AVCONV-$(call DEMDEC, IMAGE2, PICTOR) += fate-pictor
fate-pictor: CMD = framecrc -i $(SAMPLES)/pictor/MFISH.PIC -pix_fmt rgb24

FATE_SAMPLES_AVCONV-$(call DEMDEC, IMAGE2, PTX) += fate-ptx
>>>>>>> c25fc5c2
fate-ptx: CMD = framecrc -i $(SAMPLES)/ptx/_113kw_pic.ptx -pix_fmt rgb24

FATE_SUNRASTER += fate-sunraster-1bit-raw
fate-sunraster-1bit-raw: CMD = framecrc -i $(SAMPLES)/sunraster/lena-1bit-raw.sun

FATE_SUNRASTER += fate-sunraster-1bit-rle
fate-sunraster-1bit-rle: CMD = framecrc -i $(SAMPLES)/sunraster/lena-1bit-rle.sun

FATE_SUNRASTER += fate-sunraster-8bit-raw
fate-sunraster-8bit-raw: CMD = framecrc -i $(SAMPLES)/sunraster/lena-8bit-raw.sun -pix_fmt rgb24

FATE_SUNRASTER += fate-sunraster-8bit_gray-raw
fate-sunraster-8bit_gray-raw: CMD = framecrc -i $(SAMPLES)/sunraster/gray.ras

FATE_SUNRASTER += fate-sunraster-8bit-rle
fate-sunraster-8bit-rle: CMD = framecrc -i $(SAMPLES)/sunraster/lena-8bit-rle.sun -pix_fmt rgb24

FATE_SUNRASTER += fate-sunraster-24bit-raw
fate-sunraster-24bit-raw: CMD = framecrc -i $(SAMPLES)/sunraster/lena-24bit-raw.sun

FATE_SUNRASTER += fate-sunraster-24bit-rle
fate-sunraster-24bit-rle: CMD = framecrc -i $(SAMPLES)/sunraster/lena-24bit-rle.sun

<<<<<<< HEAD
FATE_IMAGE += $(FATE_SUNRASTER)
fate-sunraster: $(FATE_SUNRASTER)
=======
FATE_SUNRASTER-$(call DEMDEC, IMAGE2, SUNRAST) += $(FATE_SUNRASTER)

FATE_SAMPLES_AVCONV += $(FATE_SUNRASTER-yes)
fate-sunraster: $(FATE_SUNRASTER-yes)
>>>>>>> c25fc5c2

FATE_TARGA = CBW8       \
             CCM8       \
             CTC16      \
             CTC24      \
             CTC32      \
             UBW8       \
             UCM8       \
             UTC16      \
             UTC24      \
             UTC32

FATE_TARGA := $(FATE_TARGA:%=fate-targa-conformance-%)  \
              fate-targa-top-to-bottom

<<<<<<< HEAD
FATE_IMAGE += $(FATE_TARGA)
fate-targa: $(FATE_TARGA)
=======
FATE_TARGA-$(call DEMDEC, IMAGE2, TARGA) += $(FATE_TARGA)

FATE_SAMPLES_AVCONV += $(FATE_TARGA-yes)
fate-targa: $(FATE_TARGA-yes)
>>>>>>> c25fc5c2

fate-targa-conformance-CBW8:  CMD = framecrc -i $(SAMPLES)/targa-conformance/CBW8.TGA
fate-targa-conformance-CCM8:  CMD = framecrc -i $(SAMPLES)/targa-conformance/CCM8.TGA  -pix_fmt rgba
fate-targa-conformance-CTC16: CMD = framecrc -i $(SAMPLES)/targa-conformance/CTC16.TGA -pix_fmt rgb555le
fate-targa-conformance-CTC24: CMD = framecrc -i $(SAMPLES)/targa-conformance/CTC24.TGA
fate-targa-conformance-CTC32: CMD = framecrc -i $(SAMPLES)/targa-conformance/CTC32.TGA -pix_fmt bgra
fate-targa-conformance-UBW8:  CMD = framecrc -i $(SAMPLES)/targa-conformance/UBW8.TGA
fate-targa-conformance-UCM8:  CMD = framecrc -i $(SAMPLES)/targa-conformance/UCM8.TGA  -pix_fmt rgba
fate-targa-conformance-UTC16: CMD = framecrc -i $(SAMPLES)/targa-conformance/UTC16.TGA -pix_fmt rgb555le
fate-targa-conformance-UTC24: CMD = framecrc -i $(SAMPLES)/targa-conformance/UTC24.TGA
fate-targa-conformance-UTC32: CMD = framecrc -i $(SAMPLES)/targa-conformance/UTC32.TGA -pix_fmt bgra

fate-targa-top-to-bottom: CMD = framecrc -i $(SAMPLES)/targa/lena-top-to-bottom.tga

FATE_TIFF += fate-tiff-fax-g3
fate-tiff-fax-g3: CMD = framecrc -i $(SAMPLES)/CCITT_fax/G31D.TIF

FATE_TIFF += fate-tiff-fax-g3s
fate-tiff-fax-g3s: CMD = framecrc -i $(SAMPLES)/CCITT_fax/G31DS.TIF

<<<<<<< HEAD
FATE_IMAGE += $(FATE_TIFF)
fate-tiff: $(FATE_TIFF)

FATE_IMAGE += fate-xface
fate-xface: CMD = framecrc -i $(SAMPLES)/xface/lena.xface

FATE_SAMPLES_FFMPEG += $(FATE_IMAGE)
fate-image: $(FATE_IMAGE)
=======
FATE_TIFF-$(call DEMDEC, IMAGE2, TIFF) += $(FATE_TIFF)

FATE_SAMPLES_AVCONV += $(FATE_TIFF-yes)
fate-tiff: $(FATE_TIFF-yes)
>>>>>>> c25fc5c2
<|MERGE_RESOLUTION|>--- conflicted
+++ resolved
@@ -1,20 +1,10 @@
-<<<<<<< HEAD
-FATE_IMAGE += fate-dpx
+FATE_IMAGE-$(call DEMDEC, IMAGE2, DPX) += fate-dpx
 fate-dpx: CMD = framecrc -i $(SAMPLES)/dpx/lighthouse_rgb48.dpx
 
-FATE_IMAGE += fate-pictor
+FATE_IMAGE-$(call DEMDEC, IMAGE2, PICTOR) += fate-pictor
 fate-pictor: CMD = framecrc -i $(SAMPLES)/pictor/MFISH.PIC -pix_fmt rgb24
 
-FATE_IMAGE += fate-ptx
-=======
-FATE_SAMPLES_AVCONV-$(call DEMDEC, IMAGE2, DPX) += fate-dpx
-fate-dpx: CMD = framecrc -i $(SAMPLES)/dpx/lighthouse_rgb48.dpx
-
-FATE_SAMPLES_AVCONV-$(call DEMDEC, IMAGE2, PICTOR) += fate-pictor
-fate-pictor: CMD = framecrc -i $(SAMPLES)/pictor/MFISH.PIC -pix_fmt rgb24
-
-FATE_SAMPLES_AVCONV-$(call DEMDEC, IMAGE2, PTX) += fate-ptx
->>>>>>> c25fc5c2
+FATE_IMAGE-$(call DEMDEC, IMAGE2, PTX) += fate-ptx
 fate-ptx: CMD = framecrc -i $(SAMPLES)/ptx/_113kw_pic.ptx -pix_fmt rgb24
 
 FATE_SUNRASTER += fate-sunraster-1bit-raw
@@ -38,15 +28,10 @@
 FATE_SUNRASTER += fate-sunraster-24bit-rle
 fate-sunraster-24bit-rle: CMD = framecrc -i $(SAMPLES)/sunraster/lena-24bit-rle.sun
 
-<<<<<<< HEAD
-FATE_IMAGE += $(FATE_SUNRASTER)
-fate-sunraster: $(FATE_SUNRASTER)
-=======
 FATE_SUNRASTER-$(call DEMDEC, IMAGE2, SUNRAST) += $(FATE_SUNRASTER)
 
-FATE_SAMPLES_AVCONV += $(FATE_SUNRASTER-yes)
+FATE_IMAGE += $(FATE_SUNRASTER-yes)
 fate-sunraster: $(FATE_SUNRASTER-yes)
->>>>>>> c25fc5c2
 
 FATE_TARGA = CBW8       \
              CCM8       \
@@ -62,15 +47,10 @@
 FATE_TARGA := $(FATE_TARGA:%=fate-targa-conformance-%)  \
               fate-targa-top-to-bottom
 
-<<<<<<< HEAD
-FATE_IMAGE += $(FATE_TARGA)
-fate-targa: $(FATE_TARGA)
-=======
 FATE_TARGA-$(call DEMDEC, IMAGE2, TARGA) += $(FATE_TARGA)
 
-FATE_SAMPLES_AVCONV += $(FATE_TARGA-yes)
+FATE_IMAGE += $(FATE_TARGA-yes)
 fate-targa: $(FATE_TARGA-yes)
->>>>>>> c25fc5c2
 
 fate-targa-conformance-CBW8:  CMD = framecrc -i $(SAMPLES)/targa-conformance/CBW8.TGA
 fate-targa-conformance-CCM8:  CMD = framecrc -i $(SAMPLES)/targa-conformance/CCM8.TGA  -pix_fmt rgba
@@ -91,18 +71,15 @@
 FATE_TIFF += fate-tiff-fax-g3s
 fate-tiff-fax-g3s: CMD = framecrc -i $(SAMPLES)/CCITT_fax/G31DS.TIF
 
-<<<<<<< HEAD
-FATE_IMAGE += $(FATE_TIFF)
-fate-tiff: $(FATE_TIFF)
+FATE_TIFF-$(call DEMDEC, IMAGE2, TIFF) += $(FATE_TIFF)
+
+FATE_IMAGE += $(FATE_TIFF-yes)
+fate-tiff: $(FATE_TIFF-yes)
 
 FATE_IMAGE += fate-xface
 fate-xface: CMD = framecrc -i $(SAMPLES)/xface/lena.xface
 
+FATE_IMAGE += $(FATE_IMAGE-yes)
+
 FATE_SAMPLES_FFMPEG += $(FATE_IMAGE)
-fate-image: $(FATE_IMAGE)
-=======
-FATE_TIFF-$(call DEMDEC, IMAGE2, TIFF) += $(FATE_TIFF)
-
-FATE_SAMPLES_AVCONV += $(FATE_TIFF-yes)
-fate-tiff: $(FATE_TIFF-yes)
->>>>>>> c25fc5c2
+fate-image: $(FATE_IMAGE)