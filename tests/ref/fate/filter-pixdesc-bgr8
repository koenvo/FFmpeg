--- conflicted
+++ resolved
@@ -1,5 +1 @@
-<<<<<<< HEAD
-pixdesc-bgr8        775803c35cf19b2fc84f537ce5a7e262
-=======
-pixdesc-bgr8        cbd7b5fbc9cdc1960b99338d4b7a717f
->>>>>>> 2fb02ecf
+pixdesc-bgr8        0abb130e5224af5e2e10149f1680fa2e