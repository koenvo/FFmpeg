#! /bin/sh

config=$1

die(){
    echo "$@"
    exit 1
}

test -r "$config"  || die "usage: fate.sh <config>"

workdir=$(cd $(dirname $config) && pwd)
make=make
tar='tar c'

. "$config"

test -n "$slot"    || die "slot not specified"
test -n "$repo"    || die "repo not specified"
test -d "$samples" || die "samples location not specified"

: ${branch:=master}

lock(){
    lock=$1/fate.lock
    (set -C; exec >$lock) 2>/dev/null || return
    trap 'rm $lock' EXIT
}

checkout(){
    case "$repo" in
        file:*|/*) src="${repo#file:}"      ;;
        git:*)     git clone --quiet --branch "$branch" "$repo" "$src" ;;
    esac
}

update()(
    cd ${src} || return
    case "$repo" in
        git:*) git fetch --quiet --force && git reset --quiet --hard "origin/$branch" ;;
    esac
)

configure()(
    cd ${build} || return
    ${shell} ${src}/configure                                           \
        --prefix="${inst}"                                              \
        --samples="${samples}"                                          \
        --enable-gpl                                                    \
<<<<<<< HEAD
        --enable-memory-poisoning                                       \
        --enable-avresample                                             \
=======
        ${ignore_tests:+--ignore-tests="$ignore_tests"}                 \
>>>>>>> 35d1f726
        ${arch:+--arch=$arch}                                           \
        ${cpu:+--cpu="$cpu"}                                            \
        ${toolchain:+--toolchain="$toolchain"}                          \
        ${cross_prefix:+--cross-prefix="$cross_prefix"}                 \
        ${as:+--as="$as"}                                               \
        ${cc:+--cc="$cc"}                                               \
        ${ld:+--ld="$ld"}                                               \
        ${target_os:+--target-os="$target_os"}                          \
        ${sysroot:+--sysroot="$sysroot"}                                \
        ${target_exec:+--target-exec="$target_exec"}                    \
        ${target_path:+--target-path="$target_path"}                    \
        ${target_samples:+--target-samples="$target_samples"}           \
        ${extra_cflags:+--extra-cflags="$extra_cflags"}                 \
        ${extra_ldflags:+--extra-ldflags="$extra_ldflags"}              \
        ${extra_libs:+--extra-libs="$extra_libs"}                       \
        ${extra_conf}
)

compile()(
    cd ${build} || return
    ${make} ${makeopts} && ${make} install
)

fate()(
    test "$build_only" = "yes" && return
    cd ${build} || return
    ${make} ${makeopts_fate-${makeopts}} -k fate
)

clean(){
    rm -rf ${build} ${inst}
}

report(){
    date=$(date -u +%Y%m%d%H%M%S)
    echo "fate:1:${date}:${slot}:${version}:$1:$2:${branch}:${comment}" >report
    cat ${build}/ffbuild/config.fate >>report
    cat ${build}/tests/data/fate/*.rep >>report 2>/dev/null || for i in ${build}/tests/data/fate/*.rep ; do cat "$i" >>report 2>/dev/null; done
    test -n "$fate_recv" && $tar report *.log | gzip | $fate_recv
}

fail(){
    report "$@"
    clean
    exit
}

mkdir -p ${workdir} || die "Error creating ${workdir}"
lock ${workdir}     || die "${workdir} locked"
cd ${workdir}       || die "cd ${workdir} failed"

src=${workdir}/src
: ${build:=${workdir}/build}
: ${inst:=${workdir}/install}

test -d "$src" && update || checkout || die "Error fetching source"

cd ${workdir}

version=$(${src}/ffbuild/version.sh ${src})
test "$version" = "$(cat version-$slot 2>/dev/null)" && exit 0
echo ${version} >version-$slot

rm -rf "${build}" *.log
mkdir -p ${build}

configure >configure.log 2>&1 || fail 3 "error configuring"
compile   >compile.log   2>&1 || fail 2 "error compiling"
fate      >test.log      2>&1 || fail 1 "error testing"
report 0 success
clean<|MERGE_RESOLUTION|>--- conflicted
+++ resolved
@@ -47,12 +47,9 @@
         --prefix="${inst}"                                              \
         --samples="${samples}"                                          \
         --enable-gpl                                                    \
-<<<<<<< HEAD
         --enable-memory-poisoning                                       \
         --enable-avresample                                             \
-=======
         ${ignore_tests:+--ignore-tests="$ignore_tests"}                 \
->>>>>>> 35d1f726
         ${arch:+--arch=$arch}                                           \
         ${cpu:+--cpu="$cpu"}                                            \
         ${toolchain:+--toolchain="$toolchain"}                          \
