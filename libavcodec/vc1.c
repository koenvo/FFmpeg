--- conflicted
+++ resolved
@@ -578,11 +578,7 @@
 }
 
 /* fill lookup tables for intensity compensation */
-<<<<<<< HEAD
-#define INIT_LUT(lumscale, lumshift, luty, lutuv, chain)   do {               \
-=======
 #define INIT_LUT(lumscale, lumshift, luty, lutuv, chain) do {                 \
->>>>>>> 28243b0d
         int scale, shift, i;                                                  \
         if (!lumscale) {                                                      \
             scale = -64;                                                      \
@@ -597,40 +593,13 @@
                 shift = lumshift << 6;                                        \
         }                                                                     \
         for (i = 0; i < 256; i++) {                                           \
-<<<<<<< HEAD
-            int iy = chain ? luty[i] : i;                                     \
-=======
             int iy = chain ? luty[i]  : i;                                    \
->>>>>>> 28243b0d
             int iu = chain ? lutuv[i] : i;                                    \
             luty[i]  = av_clip_uint8((scale * iy + shift + 32) >> 6);         \
             lutuv[i] = av_clip_uint8((scale * (iu - 128) + 128*64 + 32) >> 6);\
         }                                                                     \
     } while(0)
 
-<<<<<<< HEAD
-
-static void rotate_luts(VC1Context *v)
-{
-#define ROTATE(DEF, L, N, C, A) do {\
-        if (v->s.pict_type == AV_PICTURE_TYPE_BI || v->s.pict_type == AV_PICTURE_TYPE_B) {\
-            C = A;\
-        } else {\
-            DEF;\
-            memcpy(&tmp, &L  , sizeof(tmp));\
-            memcpy(&L  , &N  , sizeof(tmp));\
-            memcpy(&N  , &tmp, sizeof(tmp));\
-            C = N;\
-        }\
-    }while(0)
-
-        ROTATE(int tmp            , v->last_use_ic, v->next_use_ic, v->curr_use_ic, v->aux_use_ic);
-        ROTATE(uint8_t tmp[2][256], v->last_luty , v->next_luty , v->curr_luty , v->aux_luty);
-        ROTATE(uint8_t tmp[2][256], v->last_lutuv, v->next_lutuv, v->curr_lutuv, v->aux_lutuv);
-
-    INIT_LUT(32, 0 , v->curr_luty[0] , v->curr_lutuv[0] , 0);
-    INIT_LUT(32, 0 , v->curr_luty[1] , v->curr_lutuv[1] , 0);
-=======
 static void rotate_luts(VC1Context *v)
 {
 #define ROTATE(DEF, L, N, C, A) do {                          \
@@ -651,7 +620,6 @@
 
     INIT_LUT(32, 0, v->curr_luty[0], v->curr_lutuv[0], 0);
     INIT_LUT(32, 0, v->curr_luty[1], v->curr_lutuv[1], 0);
->>>>>>> 28243b0d
     v->curr_use_ic = 0;
 }
 
@@ -743,14 +711,8 @@
             (v->s.pict_type == AV_PICTURE_TYPE_P) ? 'P' : ((v->s.pict_type == AV_PICTURE_TYPE_I) ? 'I' : 'B'),
             pqindex, v->pq, v->halfpq, v->rangeredfrm);
 
-<<<<<<< HEAD
-    if(v->first_pic_header_flag) {
-        rotate_luts(v);
-    }
-=======
     if (v->first_pic_header_flag)
         rotate_luts(v);
->>>>>>> 28243b0d
 
     switch (v->s.pict_type) {
     case AV_PICTURE_TYPE_P:
@@ -764,17 +726,10 @@
             v->mv_mode2 = ff_vc1_mv_pmode_table2[lowquant][get_unary(gb, 1, 3)];
             v->lumscale = get_bits(gb, 6);
             v->lumshift = get_bits(gb, 6);
-<<<<<<< HEAD
-            v->last_use_ic   = 1;
-            /* fill lookup tables for intensity compensation */
-            INIT_LUT(v->lumscale, v->lumshift , v->last_luty[0] , v->last_lutuv[0] , 1);
-            INIT_LUT(v->lumscale, v->lumshift , v->last_luty[1] , v->last_lutuv[1] , 1);
-=======
             v->last_use_ic = 1;
             /* fill lookup tables for intensity compensation */
             INIT_LUT(v->lumscale, v->lumshift, v->last_luty[0], v->last_lutuv[0], 1);
             INIT_LUT(v->lumscale, v->lumshift, v->last_luty[1], v->last_lutuv[1], 1);
->>>>>>> 28243b0d
         }
         v->qs_last = v->s.quarter_sample;
         if (v->mv_mode == MV_PMODE_1MV_HPEL || v->mv_mode == MV_PMODE_1MV_HPEL_BILIN)
@@ -1029,14 +984,8 @@
     if (v->parse_only)
         return 0;
 
-<<<<<<< HEAD
-    if(v->first_pic_header_flag) {
-        rotate_luts(v);
-    }
-=======
     if (v->first_pic_header_flag)
         rotate_luts(v);
->>>>>>> 28243b0d
 
     switch (v->s.pict_type) {
     case AV_PICTURE_TYPE_I:
@@ -1134,11 +1083,7 @@
                 mvmode2 = get_unary(gb, 1, 3);
                 v->mv_mode2 = ff_vc1_mv_pmode_table2[lowquant][mvmode2];
                 if (v->field_mode) {
-<<<<<<< HEAD
-                    v->intcompfield = decode210(gb)^3;
-=======
                     v->intcompfield = decode210(gb) ^ 3;
->>>>>>> 28243b0d
                 } else
                     v->intcompfield = 3;
 
