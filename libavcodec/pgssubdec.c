--- conflicted
+++ resolved
@@ -166,11 +166,7 @@
 
     rle_bitmap_end = buf + buf_size;
 
-<<<<<<< HEAD
-    rect->pict.data[0] = av_malloc_array(rect->w, rect->h);
-=======
-    rect->data[0] = av_malloc(rect->w * rect->h);
->>>>>>> a17a7661
+    rect->data[0] = av_malloc_array(rect->w, rect->h);
 
     if (!rect->data[0])
         return AVERROR(ENOMEM);
@@ -560,16 +556,6 @@
         sub->rects[i]->h    = object->h;
 
         sub->rects[i]->linesize[0] = object->w;
-
-#if FF_API_AVPICTURE
-FF_DISABLE_DEPRECATION_WARNINGS
-        rect = sub->rects[i];
-        for (j = 0; j < 4; j++) {
-            rect->pict.data[j] = rect->data[j];
-            rect->pict.linesize[j] = rect->linesize[j];
-        }
-FF_ENABLE_DEPRECATION_WARNINGS
-#endif
 
         if (object->rle) {
             if (object->rle_remaining_len) {
@@ -600,13 +586,18 @@
             return AVERROR(ENOMEM);
         }
 
-<<<<<<< HEAD
         if (!ctx->forced_subs_only || ctx->presentation.objects[i].composition_flag & 0x40)
-        memcpy(sub->rects[i]->pict.data[1], palette->clut, sub->rects[i]->nb_colors * sizeof(uint32_t));
-=======
         memcpy(sub->rects[i]->data[1], palette->clut, sub->rects[i]->nb_colors * sizeof(uint32_t));
->>>>>>> a17a7661
-
+
+#if FF_API_AVPICTURE
+FF_DISABLE_DEPRECATION_WARNINGS
+        rect = sub->rects[i];
+        for (j = 0; j < 4; j++) {
+            rect->pict.data[j] = rect->data[j];
+            rect->pict.linesize[j] = rect->linesize[j];
+        }
+FF_ENABLE_DEPRECATION_WARNINGS
+#endif
     }
     return 1;
 }
