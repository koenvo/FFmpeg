--- conflicted
+++ resolved
@@ -184,20 +184,14 @@
     } else if (nplanes == 1 && bits_per_pixel == 8) {
         int palstart = avpkt->size - 769;
 
-<<<<<<< HEAD
-        for (y=0; y<h; y++, ptr+=stride) {
-            pcx_rle_decode(&gb, scanline, bytes_per_scanline, compressed);
-=======
-        if (buf_size < 769) {
+        if (avpkt->size < 769) {
             av_log(avctx, AV_LOG_ERROR, "File is too short\n");
-            ret = buf_size;
+            ret = avpkt->size;
             goto end;
         }
 
         for (y = 0; y < h; y++, ptr += stride) {
-            buf = pcx_rle_decode(buf, buf_end,
-                                 scanline, bytes_per_scanline, compressed);
->>>>>>> 7e350b7d
+            pcx_rle_decode(&gb, scanline, bytes_per_scanline, compressed);
             memcpy(ptr, scanline, w);
         }
 
@@ -207,11 +201,7 @@
         }
         if (bytestream2_get_byte(&gb) != 12) {
             av_log(avctx, AV_LOG_ERROR, "expected palette after image data\n");
-<<<<<<< HEAD
-            ret = AVERROR_INVALIDDATA;
-=======
-            ret = buf_size;
->>>>>>> 7e350b7d
+            ret = avpkt->size;
             goto end;
         }
 
