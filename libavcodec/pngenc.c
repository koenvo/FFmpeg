--- conflicted
+++ resolved
@@ -248,16 +248,6 @@
     is_progressive = !!(avctx->flags & CODEC_FLAG_INTERLACED_DCT);
     switch (avctx->pix_fmt) {
     case AV_PIX_FMT_RGBA64BE:
-<<<<<<< HEAD
-        bit_depth  = 16;
-        color_type = PNG_COLOR_TYPE_RGB_ALPHA;
-        break;
-    case AV_PIX_FMT_RGB48BE:
-        bit_depth  = 16;
-        color_type = PNG_COLOR_TYPE_RGB;
-        break;
-    case AV_PIX_FMT_RGBA:
-=======
         bit_depth = 16;
         color_type = PNG_COLOR_TYPE_RGB_ALPHA;
         break;
@@ -265,8 +255,7 @@
         bit_depth = 16;
         color_type = PNG_COLOR_TYPE_RGB;
         break;
-    case AV_PIX_FMT_RGB32:
->>>>>>> cccac765
+    case AV_PIX_FMT_RGBA:
         bit_depth  = 8;
         color_type = PNG_COLOR_TYPE_RGB_ALPHA;
         break;
@@ -540,16 +529,11 @@
     .encode2        = encode_frame,
     .capabilities   = CODEC_CAP_FRAME_THREADS | CODEC_CAP_INTRA_ONLY,
     .pix_fmts       = (const enum AVPixelFormat[]) {
-<<<<<<< HEAD
         AV_PIX_FMT_RGB24, AV_PIX_FMT_RGBA,
         AV_PIX_FMT_RGB48BE, AV_PIX_FMT_RGBA64BE,
         AV_PIX_FMT_PAL8,
         AV_PIX_FMT_GRAY8, AV_PIX_FMT_GRAY8A,
         AV_PIX_FMT_GRAY16BE,
-=======
-        AV_PIX_FMT_RGB24, AV_PIX_FMT_RGB32, AV_PIX_FMT_PAL8, AV_PIX_FMT_GRAY8,
-        AV_PIX_FMT_RGBA64BE, AV_PIX_FMT_RGB48BE, AV_PIX_FMT_GRAY16BE,
->>>>>>> cccac765
         AV_PIX_FMT_MONOBLACK, AV_PIX_FMT_NONE
     },
     .priv_class     = &pngenc_class,
