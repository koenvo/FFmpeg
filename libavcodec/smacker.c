/*
 * Smacker decoder
 * Copyright (c) 2006 Konstantin Shishkov
 *
 * This file is part of FFmpeg.
 *
 * FFmpeg is free software; you can redistribute it and/or
 * modify it under the terms of the GNU Lesser General Public
 * License as published by the Free Software Foundation; either
 * version 2.1 of the License, or (at your option) any later version.
 *
 * FFmpeg is distributed in the hope that it will be useful,
 * but WITHOUT ANY WARRANTY; without even the implied warranty of
 * MERCHANTABILITY or FITNESS FOR A PARTICULAR PURPOSE.  See the GNU
 * Lesser General Public License for more details.
 *
 * You should have received a copy of the GNU Lesser General Public
 * License along with FFmpeg; if not, write to the Free Software
 * Foundation, Inc., 51 Franklin Street, Fifth Floor, Boston, MA 02110-1301 USA
 */

/**
 * @file
 * Smacker decoder
 */

/*
 * Based on http://wiki.multimedia.cx/index.php?title=Smacker
 */

#include <stdio.h>
#include <stdlib.h>

#include "libavutil/channel_layout.h"
#include "avcodec.h"
#include "internal.h"
#include "mathops.h"

#define BITSTREAM_READER_LE
#include "get_bits.h"
#include "bytestream.h"

#define SMKTREE_BITS 9
#define SMK_NODE 0x80000000

/*
 * Decoder context
 */
typedef struct SmackVContext {
    AVCodecContext *avctx;
    AVFrame *pic;

    int *mmap_tbl, *mclr_tbl, *full_tbl, *type_tbl;
    int mmap_last[3], mclr_last[3], full_last[3], type_last[3];
} SmackVContext;

/**
 * Context used for code reconstructing
 */
typedef struct HuffContext {
    int length;
    int maxlength;
    int current;
    uint32_t *bits;
    int *lengths;
    int *values;
} HuffContext;

/* common parameters used for decode_bigtree */
typedef struct DBCtx {
    VLC *v1, *v2;
    int *recode1, *recode2;
    int escapes[3];
    int *last;
    int lcur;
} DBCtx;

/* possible runs of blocks */
static const int block_runs[64] = {
      1,    2,    3,    4,    5,    6,    7,    8,
      9,   10,   11,   12,   13,   14,   15,   16,
     17,   18,   19,   20,   21,   22,   23,   24,
     25,   26,   27,   28,   29,   30,   31,   32,
     33,   34,   35,   36,   37,   38,   39,   40,
     41,   42,   43,   44,   45,   46,   47,   48,
     49,   50,   51,   52,   53,   54,   55,   56,
     57,   58,   59,  128,  256,  512, 1024, 2048 };

enum SmkBlockTypes {
    SMK_BLK_MONO = 0,
    SMK_BLK_FULL = 1,
    SMK_BLK_SKIP = 2,
    SMK_BLK_FILL = 3 };

/**
 * Decode local frame tree
 */
static int smacker_decode_tree(GetBitContext *gb, HuffContext *hc, uint32_t prefix, int length)
{
    if(length > 32 || length > 3*SMKTREE_BITS) {
        av_log(NULL, AV_LOG_ERROR, "length too long\n");
        return AVERROR_INVALIDDATA;
    }
    if(!get_bits1(gb)){ //Leaf
        if(hc->current >= 256){
            av_log(NULL, AV_LOG_ERROR, "Tree size exceeded!\n");
            return AVERROR_INVALIDDATA;
        }
        if(length){
            hc->bits[hc->current] = prefix;
            hc->lengths[hc->current] = length;
        } else {
            hc->bits[hc->current] = 0;
            hc->lengths[hc->current] = 0;
        }
        hc->values[hc->current] = get_bits(gb, 8);
        hc->current++;
        if(hc->maxlength < length)
            hc->maxlength = length;
        return 0;
    } else { //Node
        int r;
        length++;
        r = smacker_decode_tree(gb, hc, prefix, length);
        if(r)
            return r;
        return smacker_decode_tree(gb, hc, prefix | (1 << (length - 1)), length);
    }
}

/**
 * Decode header tree
 */
static int smacker_decode_bigtree(GetBitContext *gb, HuffContext *hc, DBCtx *ctx)
{
    if (hc->current + 1 >= hc->length) {
        av_log(NULL, AV_LOG_ERROR, "Tree size exceeded!\n");
        return AVERROR_INVALIDDATA;
    }
    if(!get_bits1(gb)){ //Leaf
        int val, i1, i2;
        i1 = ctx->v1->table ? get_vlc2(gb, ctx->v1->table, SMKTREE_BITS, 3) : 0;
        i2 = ctx->v2->table ? get_vlc2(gb, ctx->v2->table, SMKTREE_BITS, 3) : 0;
        if (i1 < 0 || i2 < 0)
            return AVERROR_INVALIDDATA;
        val = ctx->recode1[i1] | (ctx->recode2[i2] << 8);
        if(val == ctx->escapes[0]) {
            ctx->last[0] = hc->current;
            val = 0;
        } else if(val == ctx->escapes[1]) {
            ctx->last[1] = hc->current;
            val = 0;
        } else if(val == ctx->escapes[2]) {
            ctx->last[2] = hc->current;
            val = 0;
        }

        hc->values[hc->current++] = val;
        return 1;
    } else { //Node
        int r = 0, r_new, t;

        t = hc->current++;
        r = smacker_decode_bigtree(gb, hc, ctx);
        if(r < 0)
            return r;
        hc->values[t] = SMK_NODE | r;
        r++;
        r_new = smacker_decode_bigtree(gb, hc, ctx);
        if (r_new < 0)
            return r_new;
        return r + r_new;
    }
}

/**
 * Store large tree as FFmpeg's vlc codes
 */
static int smacker_decode_header_tree(SmackVContext *smk, GetBitContext *gb, int **recodes, int *last, int size)
{
    int res;
    HuffContext huff;
    HuffContext tmp1, tmp2;
    VLC vlc[2] = { { 0 } };
    int escapes[3];
    DBCtx ctx;
    int err = 0;

    if(size >= UINT_MAX>>4){ // (((size + 3) >> 2) + 3) << 2 must not overflow
        av_log(smk->avctx, AV_LOG_ERROR, "size too large\n");
        return AVERROR_INVALIDDATA;
    }

    tmp1.length = 256;
    tmp1.maxlength = 0;
    tmp1.current = 0;
    tmp1.bits = av_mallocz(256 * 4);
    tmp1.lengths = av_mallocz(256 * sizeof(int));
    tmp1.values = av_mallocz(256 * sizeof(int));

    tmp2.length = 256;
    tmp2.maxlength = 0;
    tmp2.current = 0;
    tmp2.bits = av_mallocz(256 * 4);
    tmp2.lengths = av_mallocz(256 * sizeof(int));
    tmp2.values = av_mallocz(256 * sizeof(int));
    if (!tmp1.bits || !tmp1.lengths || !tmp1.values ||
        !tmp2.bits || !tmp2.lengths || !tmp2.values) {
        err = AVERROR(ENOMEM);
        goto error;
    }

    if(get_bits1(gb)) {
        res = smacker_decode_tree(gb, &tmp1, 0, 0);
        if (res < 0)
            return res;
        skip_bits1(gb);
        if(tmp1.current > 1) {
            res = init_vlc(&vlc[0], SMKTREE_BITS, tmp1.length,
                        tmp1.lengths, sizeof(int), sizeof(int),
                        tmp1.bits, sizeof(uint32_t), sizeof(uint32_t), INIT_VLC_LE);
            if(res < 0) {
                av_log(smk->avctx, AV_LOG_ERROR, "Cannot build VLC table\n");
                err = res;
                goto error;
            }
        }
    }
    if (!vlc[0].table) {
        av_log(smk->avctx, AV_LOG_ERROR, "Skipping low bytes tree\n");
    }
    if(get_bits1(gb)){
        res = smacker_decode_tree(gb, &tmp2, 0, 0);
        if (res < 0)
            return res;
        skip_bits1(gb);
        if(tmp2.current > 1) {
            res = init_vlc(&vlc[1], SMKTREE_BITS, tmp2.length,
                        tmp2.lengths, sizeof(int), sizeof(int),
                        tmp2.bits, sizeof(uint32_t), sizeof(uint32_t), INIT_VLC_LE);
            if(res < 0) {
                av_log(smk->avctx, AV_LOG_ERROR, "Cannot build VLC table\n");
                err = res;
                goto error;
            }
        }
    }
    if (!vlc[1].table) {
        av_log(smk->avctx, AV_LOG_ERROR, "Skipping high bytes tree\n");
    }

    escapes[0]  = get_bits(gb, 16);
    escapes[1]  = get_bits(gb, 16);
    escapes[2]  = get_bits(gb, 16);

    last[0] = last[1] = last[2] = -1;

    ctx.escapes[0] = escapes[0];
    ctx.escapes[1] = escapes[1];
    ctx.escapes[2] = escapes[2];
    ctx.v1 = &vlc[0];
    ctx.v2 = &vlc[1];
    ctx.recode1 = tmp1.values;
    ctx.recode2 = tmp2.values;
    ctx.last = last;

    huff.length = ((size + 3) >> 2) + 4;
    huff.maxlength = 0;
    huff.current = 0;
    huff.values = av_mallocz(huff.length * sizeof(int));
    if (!huff.values) {
        err = AVERROR(ENOMEM);
        goto error;
    }

    if (smacker_decode_bigtree(gb, &huff, &ctx) < 0)
        err = -1;
    skip_bits1(gb);
    if(ctx.last[0] == -1) ctx.last[0] = huff.current++;
    if(ctx.last[1] == -1) ctx.last[1] = huff.current++;
    if(ctx.last[2] == -1) ctx.last[2] = huff.current++;
<<<<<<< HEAD
    if(huff.current > huff.length){
        ctx.last[0] = ctx.last[1] = ctx.last[2] = 1;
        av_log(smk->avctx, AV_LOG_ERROR, "bigtree damaged\n");
        return AVERROR_INVALIDDATA;
=======
    if (ctx.last[0] >= huff.length ||
        ctx.last[1] >= huff.length ||
        ctx.last[2] >= huff.length) {
        av_log(smk->avctx, AV_LOG_ERROR, "Huffman codes out of range\n");
        err = AVERROR_INVALIDDATA;
>>>>>>> 0679cec6
    }

    *recodes = huff.values;

error:
    if(vlc[0].table)
        ff_free_vlc(&vlc[0]);
    if(vlc[1].table)
        ff_free_vlc(&vlc[1]);
    av_free(tmp1.bits);
    av_free(tmp1.lengths);
    av_free(tmp1.values);
    av_free(tmp2.bits);
    av_free(tmp2.lengths);
    av_free(tmp2.values);

    return err;
}

static int decode_header_trees(SmackVContext *smk) {
    GetBitContext gb;
    int mmap_size, mclr_size, full_size, type_size, ret;

    mmap_size = AV_RL32(smk->avctx->extradata);
    mclr_size = AV_RL32(smk->avctx->extradata + 4);
    full_size = AV_RL32(smk->avctx->extradata + 8);
    type_size = AV_RL32(smk->avctx->extradata + 12);

    init_get_bits(&gb, smk->avctx->extradata + 16, (smk->avctx->extradata_size - 16) * 8);

    if(!get_bits1(&gb)) {
        av_log(smk->avctx, AV_LOG_INFO, "Skipping MMAP tree\n");
        smk->mmap_tbl = av_malloc(sizeof(int) * 2);
        if (!smk->mmap_tbl)
            return AVERROR(ENOMEM);
        smk->mmap_tbl[0] = 0;
        smk->mmap_last[0] = smk->mmap_last[1] = smk->mmap_last[2] = 1;
    } else {
        ret = smacker_decode_header_tree(smk, &gb, &smk->mmap_tbl, smk->mmap_last, mmap_size);
        if (ret < 0)
            return ret;
    }
    if(!get_bits1(&gb)) {
        av_log(smk->avctx, AV_LOG_INFO, "Skipping MCLR tree\n");
        smk->mclr_tbl = av_malloc(sizeof(int) * 2);
        if (!smk->mclr_tbl)
            return AVERROR(ENOMEM);
        smk->mclr_tbl[0] = 0;
        smk->mclr_last[0] = smk->mclr_last[1] = smk->mclr_last[2] = 1;
    } else {
        ret = smacker_decode_header_tree(smk, &gb, &smk->mclr_tbl, smk->mclr_last, mclr_size);
        if (ret < 0)
            return ret;
    }
    if(!get_bits1(&gb)) {
        av_log(smk->avctx, AV_LOG_INFO, "Skipping FULL tree\n");
        smk->full_tbl = av_malloc(sizeof(int) * 2);
        if (!smk->full_tbl)
            return AVERROR(ENOMEM);
        smk->full_tbl[0] = 0;
        smk->full_last[0] = smk->full_last[1] = smk->full_last[2] = 1;
    } else {
        ret = smacker_decode_header_tree(smk, &gb, &smk->full_tbl, smk->full_last, full_size);
        if (ret < 0)
            return ret;
    }
    if(!get_bits1(&gb)) {
        av_log(smk->avctx, AV_LOG_INFO, "Skipping TYPE tree\n");
        smk->type_tbl = av_malloc(sizeof(int) * 2);
        if (!smk->type_tbl)
            return AVERROR(ENOMEM);
        smk->type_tbl[0] = 0;
        smk->type_last[0] = smk->type_last[1] = smk->type_last[2] = 1;
    } else {
        ret = smacker_decode_header_tree(smk, &gb, &smk->type_tbl, smk->type_last, type_size);
        if (ret < 0)
            return ret;
    }

    return 0;
}

static av_always_inline void last_reset(int *recode, int *last) {
    recode[last[0]] = recode[last[1]] = recode[last[2]] = 0;
}

/* get code and update history */
static av_always_inline int smk_get_code(GetBitContext *gb, int *recode, int *last) {
    register int *table = recode;
    int v;

    while(*table & SMK_NODE) {
        if(get_bits1(gb))
            table += (*table) & (~SMK_NODE);
        table++;
    }
    v = *table;

    if(v != recode[last[0]]) {
        recode[last[2]] = recode[last[1]];
        recode[last[1]] = recode[last[0]];
        recode[last[0]] = v;
    }
    return v;
}

static int decode_frame(AVCodecContext *avctx, void *data, int *got_frame,
                        AVPacket *avpkt)
{
    SmackVContext * const smk = avctx->priv_data;
    uint8_t *out;
    uint32_t *pal;
    GetByteContext gb2;
    GetBitContext gb;
    int blocks, blk, bw, bh;
    int i, ret;
    int stride;
    int flags;

    if (avpkt->size <= 769)
        return AVERROR_INVALIDDATA;

    if ((ret = ff_reget_buffer(avctx, smk->pic)) < 0)
        return ret;

    /* make the palette available on the way out */
    pal = (uint32_t*)smk->pic->data[1];
    bytestream2_init(&gb2, avpkt->data, avpkt->size);
    flags = bytestream2_get_byteu(&gb2);
    smk->pic->palette_has_changed = flags & 1;
    smk->pic->key_frame = !!(flags & 2);
    if (smk->pic->key_frame)
        smk->pic->pict_type = AV_PICTURE_TYPE_I;
    else
        smk->pic->pict_type = AV_PICTURE_TYPE_P;

    for(i = 0; i < 256; i++)
        *pal++ = 0xFFU << 24 | bytestream2_get_be24u(&gb2);

    last_reset(smk->mmap_tbl, smk->mmap_last);
    last_reset(smk->mclr_tbl, smk->mclr_last);
    last_reset(smk->full_tbl, smk->full_last);
    last_reset(smk->type_tbl, smk->type_last);
    init_get_bits(&gb, avpkt->data + 769, (avpkt->size - 769) * 8);

    blk = 0;
    bw = avctx->width >> 2;
    bh = avctx->height >> 2;
    blocks = bw * bh;
    out = smk->pic->data[0];
    stride = smk->pic->linesize[0];
    while(blk < blocks) {
        int type, run, mode;
        uint16_t pix;

        type = smk_get_code(&gb, smk->type_tbl, smk->type_last);
        run = block_runs[(type >> 2) & 0x3F];
        switch(type & 3){
        case SMK_BLK_MONO:
            while(run-- && blk < blocks){
                int clr, map;
                int hi, lo;
                clr = smk_get_code(&gb, smk->mclr_tbl, smk->mclr_last);
                map = smk_get_code(&gb, smk->mmap_tbl, smk->mmap_last);
                out = smk->pic->data[0] + (blk / bw) * (stride * 4) + (blk % bw) * 4;
                hi = clr >> 8;
                lo = clr & 0xFF;
                for(i = 0; i < 4; i++) {
                    if(map & 1) out[0] = hi; else out[0] = lo;
                    if(map & 2) out[1] = hi; else out[1] = lo;
                    if(map & 4) out[2] = hi; else out[2] = lo;
                    if(map & 8) out[3] = hi; else out[3] = lo;
                    map >>= 4;
                    out += stride;
                }
                blk++;
            }
            break;
        case SMK_BLK_FULL:
            mode = 0;
            if(avctx->codec_tag == MKTAG('S', 'M', 'K', '4')) { // In case of Smacker v4 we have three modes
                if(get_bits1(&gb)) mode = 1;
                else if(get_bits1(&gb)) mode = 2;
            }
            while(run-- && blk < blocks){
                out = smk->pic->data[0] + (blk / bw) * (stride * 4) + (blk % bw) * 4;
                switch(mode){
                case 0:
                    for(i = 0; i < 4; i++) {
                        pix = smk_get_code(&gb, smk->full_tbl, smk->full_last);
                        AV_WL16(out+2,pix);
                        pix = smk_get_code(&gb, smk->full_tbl, smk->full_last);
                        AV_WL16(out,pix);
                        out += stride;
                    }
                    break;
                case 1:
                    pix = smk_get_code(&gb, smk->full_tbl, smk->full_last);
                    out[0] = out[1] = pix & 0xFF;
                    out[2] = out[3] = pix >> 8;
                    out += stride;
                    out[0] = out[1] = pix & 0xFF;
                    out[2] = out[3] = pix >> 8;
                    out += stride;
                    pix = smk_get_code(&gb, smk->full_tbl, smk->full_last);
                    out[0] = out[1] = pix & 0xFF;
                    out[2] = out[3] = pix >> 8;
                    out += stride;
                    out[0] = out[1] = pix & 0xFF;
                    out[2] = out[3] = pix >> 8;
                    out += stride;
                    break;
                case 2:
                    for(i = 0; i < 2; i++) {
                        uint16_t pix1, pix2;
                        pix2 = smk_get_code(&gb, smk->full_tbl, smk->full_last);
                        pix1 = smk_get_code(&gb, smk->full_tbl, smk->full_last);
                        AV_WL16(out,pix1);
                        AV_WL16(out+2,pix2);
                        out += stride;
                        AV_WL16(out,pix1);
                        AV_WL16(out+2,pix2);
                        out += stride;
                    }
                    break;
                }
                blk++;
            }
            break;
        case SMK_BLK_SKIP:
            while(run-- && blk < blocks)
                blk++;
            break;
        case SMK_BLK_FILL:
            mode = type >> 8;
            while(run-- && blk < blocks){
                uint32_t col;
                out = smk->pic->data[0] + (blk / bw) * (stride * 4) + (blk % bw) * 4;
                col = mode * 0x01010101;
                for(i = 0; i < 4; i++) {
                    *((uint32_t*)out) = col;
                    out += stride;
                }
                blk++;
            }
            break;
        }

    }

    if ((ret = av_frame_ref(data, smk->pic)) < 0)
        return ret;

    *got_frame = 1;

    /* always report that the buffer was completely consumed */
    return avpkt->size;
}



/*
 *
 * Init smacker decoder
 *
 */
static av_cold int decode_init(AVCodecContext *avctx)
{
    SmackVContext * const c = avctx->priv_data;
    int ret;

    c->avctx = avctx;

    avctx->pix_fmt = AV_PIX_FMT_PAL8;

    /* decode huffman trees from extradata */
    if(avctx->extradata_size < 16){
        av_log(avctx, AV_LOG_ERROR, "Extradata missing!\n");
        return AVERROR(EINVAL);
    }

    ret = decode_header_trees(c);
    if (ret < 0)
        return ret;

    c->pic = av_frame_alloc();
    if (!c->pic)
        return AVERROR(ENOMEM);

    return 0;
}



/*
 *
 * Uninit smacker decoder
 *
 */
static av_cold int decode_end(AVCodecContext *avctx)
{
    SmackVContext * const smk = avctx->priv_data;

    av_freep(&smk->mmap_tbl);
    av_freep(&smk->mclr_tbl);
    av_freep(&smk->full_tbl);
    av_freep(&smk->type_tbl);

    av_frame_free(&smk->pic);

    return 0;
}


static av_cold int smka_decode_init(AVCodecContext *avctx)
{
    if (avctx->channels < 1 || avctx->channels > 2) {
        av_log(avctx, AV_LOG_ERROR, "invalid number of channels\n");
        return AVERROR(EINVAL);
    }
    avctx->channel_layout = (avctx->channels==2) ? AV_CH_LAYOUT_STEREO : AV_CH_LAYOUT_MONO;
    avctx->sample_fmt = avctx->bits_per_coded_sample == 8 ? AV_SAMPLE_FMT_U8 : AV_SAMPLE_FMT_S16;

    return 0;
}

/**
 * Decode Smacker audio data
 */
static int smka_decode_frame(AVCodecContext *avctx, void *data,
                             int *got_frame_ptr, AVPacket *avpkt)
{
    AVFrame *frame     = data;
    const uint8_t *buf = avpkt->data;
    int buf_size = avpkt->size;
    GetBitContext gb;
    HuffContext h[4] = { { 0 } };
    VLC vlc[4]       = { { 0 } };
    int16_t *samples;
    uint8_t *samples8;
    int val;
    int i, res, ret;
    int unp_size;
    int bits, stereo;
    int pred[2] = {0, 0};

    if (buf_size <= 4) {
        av_log(avctx, AV_LOG_ERROR, "packet is too small\n");
        return AVERROR(EINVAL);
    }

    unp_size = AV_RL32(buf);

    if (unp_size > (1U<<24)) {
        av_log(avctx, AV_LOG_ERROR, "packet is too big\n");
        return AVERROR_INVALIDDATA;
    }

    init_get_bits(&gb, buf + 4, (buf_size - 4) * 8);

    if(!get_bits1(&gb)){
        av_log(avctx, AV_LOG_INFO, "Sound: no data\n");
        *got_frame_ptr = 0;
        return 1;
    }
    stereo = get_bits1(&gb);
    bits = get_bits1(&gb);
    if (stereo ^ (avctx->channels != 1)) {
        av_log(avctx, AV_LOG_ERROR, "channels mismatch\n");
        return AVERROR(EINVAL);
    }
    if (bits && avctx->sample_fmt == AV_SAMPLE_FMT_U8) {
        av_log(avctx, AV_LOG_ERROR, "sample format mismatch\n");
        return AVERROR(EINVAL);
    }

    /* get output buffer */
    frame->nb_samples = unp_size / (avctx->channels * (bits + 1));
    if ((ret = ff_get_buffer(avctx, frame, 0)) < 0)
        return ret;
    samples  = (int16_t *)frame->data[0];
    samples8 =            frame->data[0];

    // Initialize
    for(i = 0; i < (1 << (bits + stereo)); i++) {
        h[i].length = 256;
        h[i].maxlength = 0;
        h[i].current = 0;
        h[i].bits = av_mallocz(256 * 4);
        h[i].lengths = av_mallocz(256 * sizeof(int));
        h[i].values = av_mallocz(256 * sizeof(int));
        if (!h[i].bits || !h[i].lengths || !h[i].values) {
            ret = AVERROR(ENOMEM);
            goto error;
        }
        skip_bits1(&gb);
        if (smacker_decode_tree(&gb, &h[i], 0, 0) < 0) {
            ret = AVERROR_INVALIDDATA;
            goto error;
        }
        skip_bits1(&gb);
        if(h[i].current > 1) {
            res = init_vlc(&vlc[i], SMKTREE_BITS, h[i].length,
                    h[i].lengths, sizeof(int), sizeof(int),
                    h[i].bits, sizeof(uint32_t), sizeof(uint32_t), INIT_VLC_LE);
            if(res < 0) {
                av_log(avctx, AV_LOG_ERROR, "Cannot build VLC table\n");
                ret = AVERROR_INVALIDDATA;
                goto error;
            }
        }
    }
    /* this codec relies on wraparound instead of clipping audio */
    if(bits) { //decode 16-bit data
        for(i = stereo; i >= 0; i--)
            pred[i] = sign_extend(av_bswap16(get_bits(&gb, 16)), 16);
        for(i = 0; i <= stereo; i++)
            *samples++ = pred[i];
        for(; i < unp_size / 2; i++) {
            if(get_bits_left(&gb)<0)
                return AVERROR_INVALIDDATA;
            if(i & stereo) {
                if(vlc[2].table)
                    res = get_vlc2(&gb, vlc[2].table, SMKTREE_BITS, 3);
                else
                    res = 0;
                if (res < 0) {
                    av_log(avctx, AV_LOG_ERROR, "invalid vlc\n");
                    return AVERROR_INVALIDDATA;
                }
                val  = h[2].values[res];
                if(vlc[3].table)
                    res = get_vlc2(&gb, vlc[3].table, SMKTREE_BITS, 3);
                else
                    res = 0;
                if (res < 0) {
                    av_log(avctx, AV_LOG_ERROR, "invalid vlc\n");
                    return AVERROR_INVALIDDATA;
                }
                val |= h[3].values[res] << 8;
                pred[1] += sign_extend(val, 16);
                *samples++ = pred[1];
            } else {
                if(vlc[0].table)
                    res = get_vlc2(&gb, vlc[0].table, SMKTREE_BITS, 3);
                else
                    res = 0;
                if (res < 0) {
                    av_log(avctx, AV_LOG_ERROR, "invalid vlc\n");
                    return AVERROR_INVALIDDATA;
                }
                val  = h[0].values[res];
                if(vlc[1].table)
                    res = get_vlc2(&gb, vlc[1].table, SMKTREE_BITS, 3);
                else
                    res = 0;
                if (res < 0) {
                    av_log(avctx, AV_LOG_ERROR, "invalid vlc\n");
                    return AVERROR_INVALIDDATA;
                }
                val |= h[1].values[res] << 8;
                pred[0] += sign_extend(val, 16);
                *samples++ = pred[0];
            }
        }
    } else { //8-bit data
        for(i = stereo; i >= 0; i--)
            pred[i] = get_bits(&gb, 8);
        for(i = 0; i <= stereo; i++)
            *samples8++ = pred[i];
        for(; i < unp_size; i++) {
            if(get_bits_left(&gb)<0)
                return AVERROR_INVALIDDATA;
            if(i & stereo){
                if(vlc[1].table)
                    res = get_vlc2(&gb, vlc[1].table, SMKTREE_BITS, 3);
                else
                    res = 0;
                if (res < 0) {
                    av_log(avctx, AV_LOG_ERROR, "invalid vlc\n");
                    return AVERROR_INVALIDDATA;
                }
                pred[1] += sign_extend(h[1].values[res], 8);
                *samples8++ = pred[1];
            } else {
                if(vlc[0].table)
                    res = get_vlc2(&gb, vlc[0].table, SMKTREE_BITS, 3);
                else
                    res = 0;
                if (res < 0) {
                    av_log(avctx, AV_LOG_ERROR, "invalid vlc\n");
                    return AVERROR_INVALIDDATA;
                }
                pred[0] += sign_extend(h[0].values[res], 8);
                *samples8++ = pred[0];
            }
        }
    }

    *got_frame_ptr = 1;
    ret = buf_size;

error:
    for(i = 0; i < 4; i++) {
        if(vlc[i].table)
            ff_free_vlc(&vlc[i]);
        av_free(h[i].bits);
        av_free(h[i].lengths);
        av_free(h[i].values);
    }

    return ret;
}

AVCodec ff_smacker_decoder = {
    .name           = "smackvid",
    .type           = AVMEDIA_TYPE_VIDEO,
    .id             = AV_CODEC_ID_SMACKVIDEO,
    .priv_data_size = sizeof(SmackVContext),
    .init           = decode_init,
    .close          = decode_end,
    .decode         = decode_frame,
    .capabilities   = CODEC_CAP_DR1,
    .long_name      = NULL_IF_CONFIG_SMALL("Smacker video"),
};

AVCodec ff_smackaud_decoder = {
    .name           = "smackaud",
    .type           = AVMEDIA_TYPE_AUDIO,
    .id             = AV_CODEC_ID_SMACKAUDIO,
    .init           = smka_decode_init,
    .decode         = smka_decode_frame,
    .capabilities   = CODEC_CAP_DR1,
    .long_name      = NULL_IF_CONFIG_SMALL("Smacker audio"),
};<|MERGE_RESOLUTION|>--- conflicted
+++ resolved
@@ -279,18 +279,16 @@
     if(ctx.last[0] == -1) ctx.last[0] = huff.current++;
     if(ctx.last[1] == -1) ctx.last[1] = huff.current++;
     if(ctx.last[2] == -1) ctx.last[2] = huff.current++;
-<<<<<<< HEAD
     if(huff.current > huff.length){
         ctx.last[0] = ctx.last[1] = ctx.last[2] = 1;
         av_log(smk->avctx, AV_LOG_ERROR, "bigtree damaged\n");
         return AVERROR_INVALIDDATA;
-=======
+    }
     if (ctx.last[0] >= huff.length ||
         ctx.last[1] >= huff.length ||
         ctx.last[2] >= huff.length) {
         av_log(smk->avctx, AV_LOG_ERROR, "Huffman codes out of range\n");
         err = AVERROR_INVALIDDATA;
->>>>>>> 0679cec6
     }
 
     *recodes = huff.values;
