--- conflicted
+++ resolved
@@ -2984,15 +2984,9 @@
 #define PAR (AV_OPT_FLAG_DECODING_PARAM | AV_OPT_FLAG_VIDEO_PARAM)
 
 static const AVProfile profiles[] = {
-<<<<<<< HEAD
-    { FF_PROFILE_HEVC_MAIN,                 "Main"              },
-    { FF_PROFILE_HEVC_MAIN_10,              "Main10"            },
-    { FF_PROFILE_HEVC_MAIN_STILL_PICTURE,   "MainStillPicture"  },
-=======
     { FF_PROFILE_HEVC_MAIN,                 "Main"                },
     { FF_PROFILE_HEVC_MAIN_10,              "Main 10"             },
     { FF_PROFILE_HEVC_MAIN_STILL_PICTURE,   "Main Still Picture"  },
->>>>>>> 2a41826b
     { FF_PROFILE_UNKNOWN },
 };
 
@@ -3025,10 +3019,6 @@
     .update_thread_context = hevc_update_thread_context,
     .init_thread_copy      = hevc_init_thread_copy,
     .capabilities          = CODEC_CAP_DR1 | CODEC_CAP_DELAY |
-<<<<<<< HEAD
                              CODEC_CAP_SLICE_THREADS | CODEC_CAP_FRAME_THREADS,
-=======
-                             CODEC_CAP_FRAME_THREADS,
->>>>>>> 2a41826b
     .profiles              = NULL_IF_CONFIG_SMALL(profiles),
 };