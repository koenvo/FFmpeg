--- conflicted
+++ resolved
@@ -70,26 +70,16 @@
 static int bmp_encode_frame(AVCodecContext *avctx, AVPacket *pkt,
                             const AVFrame *pict, int *got_packet)
 {
-<<<<<<< HEAD
-=======
     const AVFrame * const p = pict;
->>>>>>> e4155f15
     int n_bytes_image, n_bytes_per_row, n_bytes, i, n, hsize, ret;
     const uint32_t *pal = NULL;
     uint32_t palette256[256];
     int pad_bytes_per_row, pal_entries = 0, compression = BMP_RGB;
     int bit_count = avctx->bits_per_coded_sample;
     uint8_t *ptr, *buf;
-<<<<<<< HEAD
-    AVFrame * const p = (AVFrame *)pict;
-
-    p->pict_type= AV_PICTURE_TYPE_I;
-    p->key_frame= 1;
-=======
 
     avctx->coded_frame->pict_type = AV_PICTURE_TYPE_I;
     avctx->coded_frame->key_frame = 1;
->>>>>>> e4155f15
     switch (avctx->pix_fmt) {
     case AV_PIX_FMT_RGB444:
         compression = BMP_BITFIELDS;
