--- conflicted
+++ resolved
@@ -338,24 +338,12 @@
         is_available_a1 = AVAILABLE(cand_left, A1);
         if (is_available_a1) {
             mergecandlist[nb_merge_cand] = TAB_MVF_PU(A1);
-            if (merge_idx == 0) return;
+            if (merge_idx == 0)
+                return;
             nb_merge_cand++;
         }
     }
 
-<<<<<<< HEAD
-=======
-    if (is_available_a1) {
-        mergecandlist[0] = TAB_MVF_PU(A1);
-        if (merge_idx == 0)
-            return;
-        nb_merge_cand++;
-    }
-
-    // above spatial merge candidate
-    is_available_b1 = AVAILABLE(cand_up, B1);
-
->>>>>>> ed53cc21
     if (!singleMCLFlag && part_idx == 1 &&
         (lc->cu.part_mode == PART_2NxN ||
          lc->cu.part_mode == PART_2NxnU ||
@@ -367,13 +355,13 @@
         if (is_available_b1 &&
             !(is_available_a1 && COMPARE_MV_REFIDX(B1, A1))) {
             mergecandlist[nb_merge_cand] = TAB_MVF_PU(B1);
-            if (merge_idx == nb_merge_cand) return;
+            if (merge_idx == nb_merge_cand)
+                return;
             nb_merge_cand++;
         }
     }
 
     // above right spatial merge candidate
-<<<<<<< HEAD
     is_available_b0 = AVAILABLE(cand_up_right, B0) &&
                       xB0 < s->sps->width &&
                       PRED_BLOCK_AVAILABLE(B0) &&
@@ -382,29 +370,12 @@
     if (is_available_b0 &&
         !(is_available_b1 && COMPARE_MV_REFIDX(B0, B1))) {
         mergecandlist[nb_merge_cand] = TAB_MVF_PU(B0);
-        if (merge_idx == nb_merge_cand) return;
-=======
-    check_MER = 1;
-    check_B0  = PRED_BLOCK_AVAILABLE(B0);
-
-    is_available_b0 = check_B0 && AVAILABLE(cand_up_right, B0);
-
-    if (isDiffMER(s, xB0, yB0, x0, y0))
-        is_available_b0 = 0;
-
-    if (is_available_b1 && is_available_b0)
-        check_MER = !COMPARE_MV_REFIDX(B0, B1);
-
-    if (is_available_b0 && check_MER) {
-        mergecandlist[nb_merge_cand] = TAB_MVF_PU(B0);
         if (merge_idx == nb_merge_cand)
             return;
->>>>>>> ed53cc21
         nb_merge_cand++;
     }
 
     // left bottom spatial merge candidate
-<<<<<<< HEAD
     is_available_a0 = AVAILABLE(cand_bottom_left, A0) &&
                       yA0 < s->sps->height &&
                       PRED_BLOCK_AVAILABLE(A0) &&
@@ -413,29 +384,12 @@
     if (is_available_a0 &&
         !(is_available_a1 && COMPARE_MV_REFIDX(A0, A1))) {
         mergecandlist[nb_merge_cand] = TAB_MVF_PU(A0);
-        if (merge_idx == nb_merge_cand) return;
-=======
-    check_MER = 1;
-    check_A0  = PRED_BLOCK_AVAILABLE(A0);
-
-    is_available_a0 = check_A0 && AVAILABLE(cand_bottom_left, A0);
-
-    if (isDiffMER(s, xA0, yA0, x0, y0))
-        is_available_a0 = 0;
-
-    if (is_available_a1 && is_available_a0)
-        check_MER = !COMPARE_MV_REFIDX(A0, A1);
-
-    if (is_available_a0 && check_MER) {
-        mergecandlist[nb_merge_cand] = TAB_MVF_PU(A0);
         if (merge_idx == nb_merge_cand)
             return;
->>>>>>> ed53cc21
         nb_merge_cand++;
     }
 
     // above left spatial merge candidate
-<<<<<<< HEAD
     is_available_b2 = AVAILABLE(cand_up_left, B2) &&
                       !is_diff_mer(s, xB2, yB2, x0, y0);
 
@@ -444,26 +398,8 @@
         !(is_available_b1 && COMPARE_MV_REFIDX(B2, B1)) &&
         nb_merge_cand != 4) {
         mergecandlist[nb_merge_cand] = TAB_MVF_PU(B2);
-        if (merge_idx == nb_merge_cand) return;
-=======
-    check_MER = 1;
-
-    is_available_b2 = AVAILABLE(cand_up_left, B2);
-
-    if (isDiffMER(s, xB2, yB2, x0, y0))
-        is_available_b2 = 0;
-
-    if (is_available_a1 && is_available_b2)
-        check_MER = !COMPARE_MV_REFIDX(B2, A1);
-
-    if (is_available_b1 && is_available_b2)
-        check_MER_1 = !COMPARE_MV_REFIDX(B2, B1);
-
-    if (is_available_b2 && check_MER && check_MER_1 && nb_merge_cand != 4) {
-        mergecandlist[nb_merge_cand] = TAB_MVF_PU(B2);
         if (merge_idx == nb_merge_cand)
             return;
->>>>>>> ed53cc21
         nb_merge_cand++;
     }
 
@@ -487,12 +423,8 @@
                 mergecandlist[nb_merge_cand].mv[1]      = mv_l1_col;
                 mergecandlist[nb_merge_cand].ref_idx[1] = 0;
             }
-<<<<<<< HEAD
-            if (merge_idx == nb_merge_cand) return;
-=======
             if (merge_idx == nb_merge_cand)
                 return;
->>>>>>> ed53cc21
             nb_merge_cand++;
         }
     }
@@ -517,22 +449,11 @@
                  AV_RN32A(&l0_cand.mv[0]) != AV_RN32A(&l1_cand.mv[1]))) {
                 mergecandlist[nb_merge_cand].ref_idx[0]   = l0_cand.ref_idx[0];
                 mergecandlist[nb_merge_cand].ref_idx[1]   = l1_cand.ref_idx[1];
-<<<<<<< HEAD
                 mergecandlist[nb_merge_cand].pred_flag    = PF_BI;
                 AV_COPY32(&mergecandlist[nb_merge_cand].mv[0], &l0_cand.mv[0]);
                 AV_COPY32(&mergecandlist[nb_merge_cand].mv[1], &l1_cand.mv[1]);
-                if (merge_idx == nb_merge_cand) return;
-=======
-                mergecandlist[nb_merge_cand].pred_flag[0] = 1;
-                mergecandlist[nb_merge_cand].pred_flag[1] = 1;
-                mergecandlist[nb_merge_cand].mv[0].x      = l0_cand.mv[0].x;
-                mergecandlist[nb_merge_cand].mv[0].y      = l0_cand.mv[0].y;
-                mergecandlist[nb_merge_cand].mv[1].x      = l1_cand.mv[1].x;
-                mergecandlist[nb_merge_cand].mv[1].y      = l1_cand.mv[1].y;
-                mergecandlist[nb_merge_cand].is_intra     = 0;
                 if (merge_idx == nb_merge_cand)
                     return;
->>>>>>> ed53cc21
                 nb_merge_cand++;
             }
         }
@@ -546,12 +467,8 @@
         mergecandlist[nb_merge_cand].ref_idx[0]   = zero_idx < nb_refs ? zero_idx : 0;
         mergecandlist[nb_merge_cand].ref_idx[1]   = zero_idx < nb_refs ? zero_idx : 0;
 
-<<<<<<< HEAD
-        if (merge_idx == nb_merge_cand) return;
-=======
         if (merge_idx == nb_merge_cand)
             return;
->>>>>>> ed53cc21
         nb_merge_cand++;
         zero_idx++;
     }
