/*
 * RIFF common functions and data
 * Copyright (c) 2000 Fabrice Bellard
 *
 * This file is part of FFmpeg.
 *
 * FFmpeg is free software; you can redistribute it and/or
 * modify it under the terms of the GNU Lesser General Public
 * License as published by the Free Software Foundation; either
 * version 2.1 of the License, or (at your option) any later version.
 *
 * FFmpeg is distributed in the hope that it will be useful,
 * but WITHOUT ANY WARRANTY; without even the implied warranty of
 * MERCHANTABILITY or FITNESS FOR A PARTICULAR PURPOSE.  See the GNU
 * Lesser General Public License for more details.
 *
 * You should have received a copy of the GNU Lesser General Public
 * License along with FFmpeg; if not, write to the Free Software
 * Foundation, Inc., 51 Franklin Street, Fifth Floor, Boston, MA 02110-1301 USA
 */

#include "libavutil/mathematics.h"
#include "libavcodec/avcodec.h"
#include "avformat.h"
#include "avio_internal.h"
#include "riff.h"
#include "libavcodec/bytestream.h"
#include "libavutil/avassert.h"

<<<<<<< HEAD
/* Note: when encoding, the first matching tag is used, so order is
   important if multiple tags possible for a given codec.
   Note also that this list is used for more than just riff, other
   files use it as well.
*/
=======
/* Note: When encoding, the first matching tag is used, so order is
 * important if multiple tags are possible for a given codec. */
>>>>>>> 1c88617b
const AVCodecTag ff_codec_bmp_tags[] = {
    { AV_CODEC_ID_H264,         MKTAG('H', '2', '6', '4') },
    { AV_CODEC_ID_H264,         MKTAG('h', '2', '6', '4') },
    { AV_CODEC_ID_H264,         MKTAG('X', '2', '6', '4') },
    { AV_CODEC_ID_H264,         MKTAG('x', '2', '6', '4') },
    { AV_CODEC_ID_H264,         MKTAG('a', 'v', 'c', '1') },
    { AV_CODEC_ID_H264,         MKTAG('D', 'A', 'V', 'C') },
    { AV_CODEC_ID_H264,         MKTAG('S', 'M', 'V', '2') },
    { AV_CODEC_ID_H264,         MKTAG('V', 'S', 'S', 'H') },
    { AV_CODEC_ID_H264,         MKTAG('Q', '2', '6', '4') }, /* QNAP surveillance system */
    { AV_CODEC_ID_H264,         MKTAG('V', '2', '6', '4') },
    { AV_CODEC_ID_H263,         MKTAG('H', '2', '6', '3') },
    { AV_CODEC_ID_H263,         MKTAG('X', '2', '6', '3') },
    { AV_CODEC_ID_H263,         MKTAG('T', '2', '6', '3') },
    { AV_CODEC_ID_H263,         MKTAG('L', '2', '6', '3') },
    { AV_CODEC_ID_H263,         MKTAG('V', 'X', '1', 'K') },
    { AV_CODEC_ID_H263,         MKTAG('Z', 'y', 'G', 'o') },
    { AV_CODEC_ID_H263,         MKTAG('M', '2', '6', '3') },
    { AV_CODEC_ID_H263,         MKTAG('l', 's', 'v', 'm') },
    { AV_CODEC_ID_H263P,        MKTAG('H', '2', '6', '3') },
    { AV_CODEC_ID_H263I,        MKTAG('I', '2', '6', '3') }, /* Intel H.263 */
    { AV_CODEC_ID_H261,         MKTAG('H', '2', '6', '1') },
    { AV_CODEC_ID_H263,         MKTAG('U', '2', '6', '3') },
    { AV_CODEC_ID_MPEG4,        MKTAG('F', 'M', 'P', '4') },
    { AV_CODEC_ID_MPEG4,        MKTAG('D', 'I', 'V', 'X') },
    { AV_CODEC_ID_MPEG4,        MKTAG('D', 'X', '5', '0') },
    { AV_CODEC_ID_MPEG4,        MKTAG('X', 'V', 'I', 'D') },
    { AV_CODEC_ID_MPEG4,        MKTAG('M', 'P', '4', 'S') },
    { AV_CODEC_ID_MPEG4,        MKTAG('M', '4', 'S', '2') },
    /* some broken AVIs use this */
    { AV_CODEC_ID_MPEG4,        MKTAG( 4 ,  0 ,  0 ,  0 ) },
    /* some broken AVIs use this */
    { AV_CODEC_ID_MPEG4,        MKTAG('Z', 'M', 'P', '4') },
    { AV_CODEC_ID_MPEG4,        MKTAG('D', 'I', 'V', '1') },
    { AV_CODEC_ID_MPEG4,        MKTAG('B', 'L', 'Z', '0') },
    { AV_CODEC_ID_MPEG4,        MKTAG('m', 'p', '4', 'v') },
    { AV_CODEC_ID_MPEG4,        MKTAG('U', 'M', 'P', '4') },
    { AV_CODEC_ID_MPEG4,        MKTAG('W', 'V', '1', 'F') },
    { AV_CODEC_ID_MPEG4,        MKTAG('S', 'E', 'D', 'G') },
    { AV_CODEC_ID_MPEG4,        MKTAG('R', 'M', 'P', '4') },
    { AV_CODEC_ID_MPEG4,        MKTAG('3', 'I', 'V', '2') },
    /* WaWv MPEG-4 Video Codec */
    { AV_CODEC_ID_MPEG4,        MKTAG('W', 'A', 'W', 'V') },
    { AV_CODEC_ID_MPEG4,        MKTAG('F', 'F', 'D', 'S') },
    { AV_CODEC_ID_MPEG4,        MKTAG('F', 'V', 'F', 'W') },
    { AV_CODEC_ID_MPEG4,        MKTAG('D', 'C', 'O', 'D') },
    { AV_CODEC_ID_MPEG4,        MKTAG('M', 'V', 'X', 'M') },
    { AV_CODEC_ID_MPEG4,        MKTAG('P', 'M', '4', 'V') },
    { AV_CODEC_ID_MPEG4,        MKTAG('S', 'M', 'P', '4') },
    { AV_CODEC_ID_MPEG4,        MKTAG('D', 'X', 'G', 'M') },
    { AV_CODEC_ID_MPEG4,        MKTAG('V', 'I', 'D', 'M') },
    { AV_CODEC_ID_MPEG4,        MKTAG('M', '4', 'T', '3') },
    { AV_CODEC_ID_MPEG4,        MKTAG('G', 'E', 'O', 'X') },
    /* flipped video */
    { AV_CODEC_ID_MPEG4,        MKTAG('H', 'D', 'X', '4') },
    { AV_CODEC_ID_MPEG4,        MKTAG('D', 'M', 'K', '2') },
    { AV_CODEC_ID_MPEG4,        MKTAG('D', 'I', 'G', 'I') },
    { AV_CODEC_ID_MPEG4,        MKTAG('I', 'N', 'M', 'C') },
    /* Ephv MPEG-4 */
    { AV_CODEC_ID_MPEG4,        MKTAG('E', 'P', 'H', 'V') },
    { AV_CODEC_ID_MPEG4,        MKTAG('E', 'M', '4', 'A') },
    /* Divio MPEG-4 */
    { AV_CODEC_ID_MPEG4,        MKTAG('M', '4', 'C', 'C') },
    { AV_CODEC_ID_MPEG4,        MKTAG('S', 'N', '4', '0') },
    { AV_CODEC_ID_MPEG4,        MKTAG('V', 'S', 'P', 'X') },
    { AV_CODEC_ID_MPEG4,        MKTAG('U', 'L', 'D', 'X') },
    { AV_CODEC_ID_MPEG4,        MKTAG('G', 'E', 'O', 'V') },
<<<<<<< HEAD
    { AV_CODEC_ID_MPEG4,        MKTAG('S', 'I', 'P', 'P') }, /* Samsung SHR-6040 */
    { AV_CODEC_ID_MPEG4,        MKTAG('S', 'M', '4', 'V') },
=======
    /* Samsung SHR-6040 */
    { AV_CODEC_ID_MPEG4,        MKTAG('S', 'I', 'P', 'P') },
>>>>>>> 1c88617b
    { AV_CODEC_ID_MPEG4,        MKTAG('X', 'V', 'I', 'X') },
    { AV_CODEC_ID_MPEG4,        MKTAG('D', 'r', 'e', 'X') },
    { AV_CODEC_ID_MPEG4,        MKTAG('Q', 'M', 'P', '4') }, /* QNAP Systems */
    { AV_CODEC_ID_MPEG4,        MKTAG('P', 'L', 'V', '1') }, /* Pelco DVR MPEG-4 */
    { AV_CODEC_ID_MSMPEG4V3,    MKTAG('M', 'P', '4', '3') },
    { AV_CODEC_ID_MSMPEG4V3,    MKTAG('D', 'I', 'V', '3') },
    { AV_CODEC_ID_MSMPEG4V3,    MKTAG('M', 'P', 'G', '3') },
    { AV_CODEC_ID_MSMPEG4V3,    MKTAG('D', 'I', 'V', '5') },
    { AV_CODEC_ID_MSMPEG4V3,    MKTAG('D', 'I', 'V', '6') },
    { AV_CODEC_ID_MSMPEG4V3,    MKTAG('D', 'I', 'V', '4') },
    { AV_CODEC_ID_MSMPEG4V3,    MKTAG('D', 'V', 'X', '3') },
    { AV_CODEC_ID_MSMPEG4V3,    MKTAG('A', 'P', '4', '1') },
    { AV_CODEC_ID_MSMPEG4V3,    MKTAG('C', 'O', 'L', '1') },
    { AV_CODEC_ID_MSMPEG4V3,    MKTAG('C', 'O', 'L', '0') },
    { AV_CODEC_ID_MSMPEG4V2,    MKTAG('M', 'P', '4', '2') },
    { AV_CODEC_ID_MSMPEG4V2,    MKTAG('D', 'I', 'V', '2') },
    { AV_CODEC_ID_MSMPEG4V1,    MKTAG('M', 'P', 'G', '4') },
    { AV_CODEC_ID_MSMPEG4V1,    MKTAG('M', 'P', '4', '1') },
    { AV_CODEC_ID_WMV1,         MKTAG('W', 'M', 'V', '1') },
    { AV_CODEC_ID_WMV2,         MKTAG('W', 'M', 'V', '2') },
    { AV_CODEC_ID_WMV2,         MKTAG('G', 'X', 'V', 'E') },
    { AV_CODEC_ID_DVVIDEO,      MKTAG('d', 'v', 's', 'd') },
    { AV_CODEC_ID_DVVIDEO,      MKTAG('d', 'v', 'h', 'd') },
    { AV_CODEC_ID_DVVIDEO,      MKTAG('d', 'v', 'h', '1') },
    { AV_CODEC_ID_DVVIDEO,      MKTAG('d', 'v', 's', 'l') },
    { AV_CODEC_ID_DVVIDEO,      MKTAG('d', 'v', '2', '5') },
    { AV_CODEC_ID_DVVIDEO,      MKTAG('d', 'v', '5', '0') },
    /* Canopus DV */
    { AV_CODEC_ID_DVVIDEO,      MKTAG('c', 'd', 'v', 'c') },
    /* Canopus DV */
    { AV_CODEC_ID_DVVIDEO,      MKTAG('C', 'D', 'V', 'H') },
    /* Canopus DV */
    { AV_CODEC_ID_DVVIDEO,      MKTAG('C', 'D', 'V', '5') },
    { AV_CODEC_ID_DVVIDEO,      MKTAG('d', 'v', 'c', ' ') },
    { AV_CODEC_ID_DVVIDEO,      MKTAG('d', 'v', 'c', 's') },
    { AV_CODEC_ID_DVVIDEO,      MKTAG('d', 'v', 'h', '1') },
    { AV_CODEC_ID_DVVIDEO,      MKTAG('d', 'v', 'i', 's') },
    { AV_CODEC_ID_DVVIDEO,      MKTAG('p', 'd', 'v', 'c') },
    { AV_CODEC_ID_DVVIDEO,      MKTAG('S', 'L', '2', '5') },
    { AV_CODEC_ID_DVVIDEO,      MKTAG('S', 'L', 'D', 'V') },
    { AV_CODEC_ID_MPEG1VIDEO,   MKTAG('m', 'p', 'g', '1') },
    { AV_CODEC_ID_MPEG1VIDEO,   MKTAG('m', 'p', 'g', '2') },
    { AV_CODEC_ID_MPEG2VIDEO,   MKTAG('m', 'p', 'g', '2') },
    { AV_CODEC_ID_MPEG2VIDEO,   MKTAG('M', 'P', 'E', 'G') },
    { AV_CODEC_ID_MPEG1VIDEO,   MKTAG('P', 'I', 'M', '1') },
    { AV_CODEC_ID_MPEG2VIDEO,   MKTAG('P', 'I', 'M', '2') },
    { AV_CODEC_ID_MPEG1VIDEO,   MKTAG('V', 'C', 'R', '2') },
    { AV_CODEC_ID_MPEG1VIDEO,   MKTAG( 1 ,  0 ,  0 ,  16) },
    { AV_CODEC_ID_MPEG2VIDEO,   MKTAG( 2 ,  0 ,  0 ,  16) },
    { AV_CODEC_ID_MPEG4,        MKTAG( 4 ,  0 ,  0 ,  16) },
    { AV_CODEC_ID_MPEG2VIDEO,   MKTAG('D', 'V', 'R', ' ') },
    { AV_CODEC_ID_MPEG2VIDEO,   MKTAG('M', 'M', 'E', 'S') },
    /* Lead MPEG-2 in AVI */
    { AV_CODEC_ID_MPEG2VIDEO,   MKTAG('L', 'M', 'P', '2') },
    { AV_CODEC_ID_MPEG2VIDEO,   MKTAG('s', 'l', 'i', 'f') },
    { AV_CODEC_ID_MPEG2VIDEO,   MKTAG('E', 'M', '2', 'V') },
    /* Matrox MPEG-2 intra-only */
    { AV_CODEC_ID_MPEG2VIDEO,   MKTAG('M', '7', '0', '1') },
    { AV_CODEC_ID_MPEG2VIDEO,   MKTAG('m', 'p', 'g', 'v') },
    { AV_CODEC_ID_MPEG1VIDEO,   MKTAG('B', 'W', '1', '0') },
    { AV_CODEC_ID_MPEG1VIDEO,   MKTAG('X', 'M', 'P', 'G') }, /* Xing MPEG intra only */
    { AV_CODEC_ID_MJPEG,        MKTAG('M', 'J', 'P', 'G') },
    { AV_CODEC_ID_MJPEG,        MKTAG('L', 'J', 'P', 'G') },
    { AV_CODEC_ID_MJPEG,        MKTAG('d', 'm', 'b', '1') },
    { AV_CODEC_ID_MJPEG,        MKTAG('m', 'j', 'p', 'a') },
    { AV_CODEC_ID_LJPEG,        MKTAG('L', 'J', 'P', 'G') },
    /* Pegasus lossless JPEG */
    { AV_CODEC_ID_MJPEG,        MKTAG('J', 'P', 'G', 'L') },
    /* JPEG-LS custom FOURCC for AVI - encoder */
    { AV_CODEC_ID_JPEGLS,       MKTAG('M', 'J', 'L', 'S') },
    { AV_CODEC_ID_JPEGLS,       MKTAG('M', 'J', 'P', 'G') },
    /* JPEG-LS custom FOURCC for AVI - decoder */
    { AV_CODEC_ID_MJPEG,        MKTAG('M', 'J', 'L', 'S') },
    { AV_CODEC_ID_MJPEG,        MKTAG('j', 'p', 'e', 'g') },
    { AV_CODEC_ID_MJPEG,        MKTAG('I', 'J', 'P', 'G') },
    { AV_CODEC_ID_AVRN,         MKTAG('A', 'V', 'R', 'n') },
    { AV_CODEC_ID_MJPEG,        MKTAG('A', 'C', 'D', 'V') },
    { AV_CODEC_ID_MJPEG,        MKTAG('Q', 'I', 'V', 'G') },
    /* SL M-JPEG */
    { AV_CODEC_ID_MJPEG,        MKTAG('S', 'L', 'M', 'J') },
    /* Creative Webcam JPEG */
    { AV_CODEC_ID_MJPEG,        MKTAG('C', 'J', 'P', 'G') },
    /* Intel JPEG Library Video Codec */
    { AV_CODEC_ID_MJPEG,        MKTAG('I', 'J', 'L', 'V') },
    /* Midvid JPEG Video Codec */
    { AV_CODEC_ID_MJPEG,        MKTAG('M', 'V', 'J', 'P') },
    { AV_CODEC_ID_MJPEG,        MKTAG('A', 'V', 'I', '1') },
    { AV_CODEC_ID_MJPEG,        MKTAG('A', 'V', 'I', '2') },
    { AV_CODEC_ID_MJPEG,        MKTAG('M', 'T', 'S', 'J') },
    /* Paradigm Matrix M-JPEG Codec */
    { AV_CODEC_ID_MJPEG,        MKTAG('Z', 'J', 'P', 'G') },
    { AV_CODEC_ID_MJPEG,        MKTAG('M', 'M', 'J', 'P') },
    { AV_CODEC_ID_HUFFYUV,      MKTAG('H', 'F', 'Y', 'U') },
    { AV_CODEC_ID_FFVHUFF,      MKTAG('F', 'F', 'V', 'H') },
    { AV_CODEC_ID_CYUV,         MKTAG('C', 'Y', 'U', 'V') },
    { AV_CODEC_ID_RAWVIDEO,     MKTAG( 0 ,  0 ,  0 ,  0 ) },
    { AV_CODEC_ID_RAWVIDEO,     MKTAG( 3 ,  0 ,  0 ,  0 ) },
    { AV_CODEC_ID_RAWVIDEO,     MKTAG('I', '4', '2', '0') },
    { AV_CODEC_ID_RAWVIDEO,     MKTAG('Y', 'U', 'Y', '2') },
    { AV_CODEC_ID_RAWVIDEO,     MKTAG('Y', '4', '2', '2') },
    { AV_CODEC_ID_RAWVIDEO,     MKTAG('V', '4', '2', '2') },
    { AV_CODEC_ID_RAWVIDEO,     MKTAG('Y', 'U', 'N', 'V') },
    { AV_CODEC_ID_RAWVIDEO,     MKTAG('U', 'Y', 'N', 'V') },
    { AV_CODEC_ID_RAWVIDEO,     MKTAG('U', 'Y', 'N', 'Y') },
    { AV_CODEC_ID_RAWVIDEO,     MKTAG('u', 'y', 'v', '1') },
    { AV_CODEC_ID_RAWVIDEO,     MKTAG('2', 'V', 'u', '1') },
    { AV_CODEC_ID_RAWVIDEO,     MKTAG('2', 'v', 'u', 'y') },
    { AV_CODEC_ID_RAWVIDEO,     MKTAG('y', 'u', 'v', 's') },
    { AV_CODEC_ID_RAWVIDEO,     MKTAG('y', 'u', 'v', '2') },
    { AV_CODEC_ID_RAWVIDEO,     MKTAG('P', '4', '2', '2') },
    { AV_CODEC_ID_RAWVIDEO,     MKTAG('Y', 'V', '1', '2') },
    { AV_CODEC_ID_RAWVIDEO,     MKTAG('Y', 'V', '1', '6') },
    { AV_CODEC_ID_RAWVIDEO,     MKTAG('Y', 'V', '2', '4') },
    { AV_CODEC_ID_RAWVIDEO,     MKTAG('U', 'Y', 'V', 'Y') },
    { AV_CODEC_ID_RAWVIDEO,     MKTAG('V', 'Y', 'U', 'Y') },
    { AV_CODEC_ID_RAWVIDEO,     MKTAG('I', 'Y', 'U', 'V') },
    { AV_CODEC_ID_RAWVIDEO,     MKTAG('Y', '8', '0', '0') },
    { AV_CODEC_ID_RAWVIDEO,     MKTAG('Y', '8', ' ', ' ') },
    { AV_CODEC_ID_RAWVIDEO,     MKTAG('H', 'D', 'Y', 'C') },
    { AV_CODEC_ID_RAWVIDEO,     MKTAG('Y', 'V', 'U', '9') },
    /* SoftLab-NSK VideoTizer */
    { AV_CODEC_ID_RAWVIDEO,     MKTAG('V', 'D', 'T', 'Z') },
    { AV_CODEC_ID_RAWVIDEO,     MKTAG('Y', '4', '1', '1') },
    { AV_CODEC_ID_RAWVIDEO,     MKTAG('N', 'V', '1', '2') },
    { AV_CODEC_ID_RAWVIDEO,     MKTAG('N', 'V', '2', '1') },
    { AV_CODEC_ID_RAWVIDEO,     MKTAG('Y', '4', '1', 'B') },
    { AV_CODEC_ID_RAWVIDEO,     MKTAG('Y', '4', '2', 'B') },
    { AV_CODEC_ID_RAWVIDEO,     MKTAG('Y', 'U', 'V', '9') },
    { AV_CODEC_ID_RAWVIDEO,     MKTAG('Y', 'V', 'U', '9') },
    { AV_CODEC_ID_RAWVIDEO,     MKTAG('a', 'u', 'v', '2') },
    { AV_CODEC_ID_RAWVIDEO,     MKTAG('Y', 'V', 'Y', 'U') },
    { AV_CODEC_ID_FRWU,         MKTAG('F', 'R', 'W', 'U') },
    { AV_CODEC_ID_R10K,         MKTAG('R', '1', '0', 'k') },
    { AV_CODEC_ID_R210,         MKTAG('r', '2', '1', '0') },
    { AV_CODEC_ID_V210,         MKTAG('v', '2', '1', '0') },
    { AV_CODEC_ID_V308,         MKTAG('v', '3', '0', '8') },
    { AV_CODEC_ID_V408,         MKTAG('v', '4', '0', '8') },
    { AV_CODEC_ID_AYUV,         MKTAG('A', 'Y', 'U', 'V') },
    { AV_CODEC_ID_V410,         MKTAG('v', '4', '1', '0') },
    { AV_CODEC_ID_YUV4,         MKTAG('y', 'u', 'v', '4') },
    { AV_CODEC_ID_INDEO3,       MKTAG('I', 'V', '3', '1') },
    { AV_CODEC_ID_INDEO3,       MKTAG('I', 'V', '3', '2') },
    { AV_CODEC_ID_INDEO4,       MKTAG('I', 'V', '4', '1') },
    { AV_CODEC_ID_INDEO5,       MKTAG('I', 'V', '5', '0') },
    { AV_CODEC_ID_VP3,          MKTAG('V', 'P', '3', '1') },
    { AV_CODEC_ID_VP3,          MKTAG('V', 'P', '3', '0') },
    { AV_CODEC_ID_VP5,          MKTAG('V', 'P', '5', '0') },
    { AV_CODEC_ID_VP6,          MKTAG('V', 'P', '6', '0') },
    { AV_CODEC_ID_VP6,          MKTAG('V', 'P', '6', '1') },
    { AV_CODEC_ID_VP6,          MKTAG('V', 'P', '6', '2') },
    { AV_CODEC_ID_VP6F,         MKTAG('V', 'P', '6', 'F') },
    { AV_CODEC_ID_VP6F,         MKTAG('F', 'L', 'V', '4') },
    { AV_CODEC_ID_VP8,          MKTAG('V', 'P', '8', '0') },
    { AV_CODEC_ID_ASV1,         MKTAG('A', 'S', 'V', '1') },
    { AV_CODEC_ID_ASV2,         MKTAG('A', 'S', 'V', '2') },
    { AV_CODEC_ID_VCR1,         MKTAG('V', 'C', 'R', '1') },
    { AV_CODEC_ID_FFV1,         MKTAG('F', 'F', 'V', '1') },
    { AV_CODEC_ID_XAN_WC4,      MKTAG('X', 'x', 'a', 'n') },
    { AV_CODEC_ID_MIMIC,        MKTAG('L', 'M', '2', '0') },
    { AV_CODEC_ID_MSRLE,        MKTAG('m', 'r', 'l', 'e') },
    { AV_CODEC_ID_MSRLE,        MKTAG( 1 ,  0 ,  0 ,  0 ) },
    { AV_CODEC_ID_MSRLE,        MKTAG( 2 ,  0 ,  0 ,  0 ) },
    { AV_CODEC_ID_MSVIDEO1,     MKTAG('M', 'S', 'V', 'C') },
    { AV_CODEC_ID_MSVIDEO1,     MKTAG('m', 's', 'v', 'c') },
    { AV_CODEC_ID_MSVIDEO1,     MKTAG('C', 'R', 'A', 'M') },
    { AV_CODEC_ID_MSVIDEO1,     MKTAG('c', 'r', 'a', 'm') },
    { AV_CODEC_ID_MSVIDEO1,     MKTAG('W', 'H', 'A', 'M') },
    { AV_CODEC_ID_MSVIDEO1,     MKTAG('w', 'h', 'a', 'm') },
    { AV_CODEC_ID_CINEPAK,      MKTAG('c', 'v', 'i', 'd') },
    { AV_CODEC_ID_TRUEMOTION1,  MKTAG('D', 'U', 'C', 'K') },
    { AV_CODEC_ID_TRUEMOTION1,  MKTAG('P', 'V', 'E', 'Z') },
    { AV_CODEC_ID_MSZH,         MKTAG('M', 'S', 'Z', 'H') },
    { AV_CODEC_ID_ZLIB,         MKTAG('Z', 'L', 'I', 'B') },
    { AV_CODEC_ID_SNOW,         MKTAG('S', 'N', 'O', 'W') },
    { AV_CODEC_ID_4XM,          MKTAG('4', 'X', 'M', 'V') },
    { AV_CODEC_ID_FLV1,         MKTAG('F', 'L', 'V', '1') },
    { AV_CODEC_ID_FLV1,         MKTAG('S', '2', '6', '3') },
    { AV_CODEC_ID_FLASHSV,      MKTAG('F', 'S', 'V', '1') },
    { AV_CODEC_ID_SVQ1,         MKTAG('s', 'v', 'q', '1') },
    { AV_CODEC_ID_TSCC,         MKTAG('t', 's', 'c', 'c') },
    { AV_CODEC_ID_ULTI,         MKTAG('U', 'L', 'T', 'I') },
    { AV_CODEC_ID_VIXL,         MKTAG('V', 'I', 'X', 'L') },
    { AV_CODEC_ID_QPEG,         MKTAG('Q', 'P', 'E', 'G') },
    { AV_CODEC_ID_QPEG,         MKTAG('Q', '1', '.', '0') },
    { AV_CODEC_ID_QPEG,         MKTAG('Q', '1', '.', '1') },
    { AV_CODEC_ID_WMV3,         MKTAG('W', 'M', 'V', '3') },
    { AV_CODEC_ID_WMV3IMAGE,    MKTAG('W', 'M', 'V', 'P') },
    { AV_CODEC_ID_VC1,          MKTAG('W', 'V', 'C', '1') },
    { AV_CODEC_ID_VC1,          MKTAG('W', 'M', 'V', 'A') },
    { AV_CODEC_ID_VC1IMAGE,     MKTAG('W', 'V', 'P', '2') },
    { AV_CODEC_ID_LOCO,         MKTAG('L', 'O', 'C', 'O') },
    { AV_CODEC_ID_WNV1,         MKTAG('W', 'N', 'V', '1') },
    { AV_CODEC_ID_WNV1,         MKTAG('Y', 'U', 'V', '8') },
    { AV_CODEC_ID_AASC,         MKTAG('A', 'A', 'S', '4') },
    { AV_CODEC_ID_AASC,         MKTAG('A', 'A', 'S', 'C') },
    { AV_CODEC_ID_INDEO2,       MKTAG('R', 'T', '2', '1') },
    { AV_CODEC_ID_FRAPS,        MKTAG('F', 'P', 'S', '1') },
    { AV_CODEC_ID_THEORA,       MKTAG('t', 'h', 'e', 'o') },
    { AV_CODEC_ID_TRUEMOTION2,  MKTAG('T', 'M', '2', '0') },
    { AV_CODEC_ID_CSCD,         MKTAG('C', 'S', 'C', 'D') },
    { AV_CODEC_ID_ZMBV,         MKTAG('Z', 'M', 'B', 'V') },
    { AV_CODEC_ID_KMVC,         MKTAG('K', 'M', 'V', 'C') },
    { AV_CODEC_ID_CAVS,         MKTAG('C', 'A', 'V', 'S') },
    { AV_CODEC_ID_JPEG2000,     MKTAG('m', 'j', 'p', '2') },
    { AV_CODEC_ID_JPEG2000,     MKTAG('M', 'J', '2', 'C') },
    { AV_CODEC_ID_JPEG2000,     MKTAG('L', 'J', '2', 'C') },
    { AV_CODEC_ID_JPEG2000,     MKTAG('L', 'J', '2', 'K') },
    { AV_CODEC_ID_JPEG2000,     MKTAG('I', 'P', 'J', '2') },
    { AV_CODEC_ID_VMNC,         MKTAG('V', 'M', 'n', 'c') },
    { AV_CODEC_ID_TARGA,        MKTAG('t', 'g', 'a', ' ') },
    { AV_CODEC_ID_PNG,          MKTAG('M', 'P', 'N', 'G') },
    { AV_CODEC_ID_PNG,          MKTAG('P', 'N', 'G', '1') },
    { AV_CODEC_ID_CLJR,         MKTAG('C', 'L', 'J', 'R') },
    { AV_CODEC_ID_DIRAC,        MKTAG('d', 'r', 'a', 'c') },
    { AV_CODEC_ID_RPZA,         MKTAG('a', 'z', 'p', 'r') },
    { AV_CODEC_ID_RPZA,         MKTAG('R', 'P', 'Z', 'A') },
    { AV_CODEC_ID_RPZA,         MKTAG('r', 'p', 'z', 'a') },
    { AV_CODEC_ID_SP5X,         MKTAG('S', 'P', '5', '4') },
    { AV_CODEC_ID_AURA,         MKTAG('A', 'U', 'R', 'A') },
    { AV_CODEC_ID_AURA2,        MKTAG('A', 'U', 'R', '2') },
    { AV_CODEC_ID_DPX,          MKTAG('d', 'p', 'x', ' ') },
    { AV_CODEC_ID_KGV1,         MKTAG('K', 'G', 'V', '1') },
    { AV_CODEC_ID_LAGARITH,     MKTAG('L', 'A', 'G', 'S') },
    { AV_CODEC_ID_G2M,          MKTAG('G', '2', 'M', '2') },
    { AV_CODEC_ID_G2M,          MKTAG('G', '2', 'M', '3') },
    { AV_CODEC_ID_G2M,          MKTAG('G', '2', 'M', '4') },
    { AV_CODEC_ID_AMV,          MKTAG('A', 'M', 'V', 'F') },
    { AV_CODEC_ID_UTVIDEO,      MKTAG('U', 'L', 'R', 'A') },
    { AV_CODEC_ID_UTVIDEO,      MKTAG('U', 'L', 'R', 'G') },
    { AV_CODEC_ID_UTVIDEO,      MKTAG('U', 'L', 'Y', '0') },
    { AV_CODEC_ID_UTVIDEO,      MKTAG('U', 'L', 'Y', '2') },
    { AV_CODEC_ID_VBLE,         MKTAG('V', 'B', 'L', 'E') },
    { AV_CODEC_ID_ESCAPE130,    MKTAG('E', '1', '3', '0') },
    { AV_CODEC_ID_DXTORY,       MKTAG('x', 't', 'o', 'r') },
    { AV_CODEC_ID_ZEROCODEC,    MKTAG('Z', 'E', 'C', 'O') },
    { AV_CODEC_ID_Y41P,         MKTAG('Y', '4', '1', 'P') },
    { AV_CODEC_ID_FLIC,         MKTAG('A', 'F', 'L', 'C') },
    { AV_CODEC_ID_EXR,          MKTAG('e', 'x', 'r', ' ') },
    { AV_CODEC_ID_MSS1,         MKTAG('M', 'S', 'S', '1') },
    { AV_CODEC_ID_MSA1,         MKTAG('M', 'S', 'A', '1') },
    { AV_CODEC_ID_TSCC2,        MKTAG('T', 'S', 'C', '2') },
    { AV_CODEC_ID_MTS2,         MKTAG('M', 'T', 'S', '2') },
    { AV_CODEC_ID_CLLC,         MKTAG('C', 'L', 'L', 'C') },
    { AV_CODEC_ID_MSS2,         MKTAG('M', 'S', 'S', '2') },
    { AV_CODEC_ID_SVQ3,         MKTAG('S', 'V', 'Q', '3') },
    { AV_CODEC_ID_012V,         MKTAG('0', '1', '2', 'v') },
    { AV_CODEC_ID_012V,         MKTAG('a', '1', '2', 'v') },
    { AV_CODEC_ID_NONE,         0 }
};

const AVCodecTag ff_codec_wav_tags[] = {
    { AV_CODEC_ID_PCM_S16LE,       0x0001 },
    /* must come after s16le in this list */
    { AV_CODEC_ID_PCM_U8,          0x0001 },
    { AV_CODEC_ID_PCM_S24LE,       0x0001 },
    { AV_CODEC_ID_PCM_S32LE,       0x0001 },
    { AV_CODEC_ID_ADPCM_MS,        0x0002 },
    { AV_CODEC_ID_PCM_F32LE,       0x0003 },
    /* must come after f32le in this list */
    { AV_CODEC_ID_PCM_F64LE,       0x0003 },
    { AV_CODEC_ID_PCM_ALAW,        0x0006 },
    { AV_CODEC_ID_PCM_MULAW,       0x0007 },
    { AV_CODEC_ID_WMAVOICE,        0x000A },
    { AV_CODEC_ID_ADPCM_IMA_OKI,   0x0010 },
    { AV_CODEC_ID_ADPCM_IMA_WAV,   0x0011 },
<<<<<<< HEAD
    { AV_CODEC_ID_PCM_ZORK,        0x0011 }, /* must come after adpcm_ima_wav in this list */
    { AV_CODEC_ID_ADPCM_IMA_OKI,   0x0017 },
=======
    /* must come after adpcm_ima_wav in this list */
    { AV_CODEC_ID_PCM_ZORK,        0x0011 },
>>>>>>> 1c88617b
    { AV_CODEC_ID_ADPCM_YAMAHA,    0x0020 },
    { AV_CODEC_ID_TRUESPEECH,      0x0022 },
    { AV_CODEC_ID_GSM_MS,          0x0031 },
    { AV_CODEC_ID_AMR_NB,          0x0038 },  /* rogue format number */
    { AV_CODEC_ID_G723_1,          0x0042 },
    { AV_CODEC_ID_ADPCM_G726,      0x0045 },
    { AV_CODEC_ID_MP2,             0x0050 },
    { AV_CODEC_ID_MP3,             0x0055 },
    { AV_CODEC_ID_AMR_NB,          0x0057 },
    { AV_CODEC_ID_AMR_WB,          0x0058 },
    /* rogue format number */
    { AV_CODEC_ID_ADPCM_IMA_DK4,   0x0061 },
    /* rogue format number */
    { AV_CODEC_ID_ADPCM_IMA_DK3,   0x0062 },
    { AV_CODEC_ID_ADPCM_IMA_WAV,   0x0069 },
    { AV_CODEC_ID_VOXWARE,         0x0075 },
    { AV_CODEC_ID_AAC,             0x00ff },
    { AV_CODEC_ID_SIPR,            0x0130 },
    { AV_CODEC_ID_WMAV1,           0x0160 },
    { AV_CODEC_ID_WMAV2,           0x0161 },
    { AV_CODEC_ID_WMAPRO,          0x0162 },
    { AV_CODEC_ID_WMALOSSLESS,     0x0163 },
    { AV_CODEC_ID_ADPCM_CT,        0x0200 },
    { AV_CODEC_ID_ATRAC3,          0x0270 },
    { AV_CODEC_ID_ADPCM_G722,      0x028F },
    { AV_CODEC_ID_IMC,             0x0401 },
    { AV_CODEC_ID_IAC,             0x0402 },
    { AV_CODEC_ID_GSM_MS,          0x1500 },
    { AV_CODEC_ID_TRUESPEECH,      0x1501 },
    /* ADTS AAC */
    { AV_CODEC_ID_AAC,             0x1600 },
    { AV_CODEC_ID_AAC_LATM,        0x1602 },
    { AV_CODEC_ID_AC3,             0x2000 },
    { AV_CODEC_ID_DTS,             0x2001 },
    { AV_CODEC_ID_SONIC,           0x2048 },
    { AV_CODEC_ID_SONIC_LS,        0x2048 },
    { AV_CODEC_ID_PCM_MULAW,       0x6c75 },
    { AV_CODEC_ID_AAC,             0x706d },
    { AV_CODEC_ID_AAC,             0x4143 },
    { AV_CODEC_ID_G723_1,          0xA100 },
    { AV_CODEC_ID_AAC,             0xA106 },
    { AV_CODEC_ID_SPEEX,           0xA109 },
    { AV_CODEC_ID_FLAC,            0xF1AC },
    { AV_CODEC_ID_ADPCM_SWF,       ('S' << 8) + 'F' },
    /* HACK/FIXME: Does Vorbis in WAV/AVI have an (in)official ID? */
    { AV_CODEC_ID_VORBIS,          ('V' << 8) + 'o' },
    { AV_CODEC_ID_NONE,      0 },
};

const AVCodecGuid ff_codec_wav_guids[] = {
    {AV_CODEC_ID_AC3,        {0x2C,0x80,0x6D,0xE0,0x46,0xDB,0xCF,0x11,0xB4,0xD1,0x00,0x80,0x5F,0x6C,0xBB,0xEA}},
    {AV_CODEC_ID_ATRAC3P,    {0xBF,0xAA,0x23,0xE9,0x58,0xCB,0x71,0x44,0xA1,0x19,0xFF,0xFA,0x01,0xE4,0xCE,0x62}},
    {AV_CODEC_ID_EAC3,       {0xAF,0x87,0xFB,0xA7,0x02,0x2D,0xFB,0x42,0xA4,0xD4,0x05,0xCD,0x93,0x84,0x3B,0xDD}},
    {AV_CODEC_ID_MP2,        {0x2B,0x80,0x6D,0xE0,0x46,0xDB,0xCF,0x11,0xB4,0xD1,0x00,0x80,0x5F,0x6C,0xBB,0xEA}},
    {AV_CODEC_ID_NONE}
};

const AVMetadataConv ff_riff_info_conv[] = {
<<<<<<< HEAD
    { "IART", "artist"    },
    { "ICMT", "comment"   },
    { "ICOP", "copyright" },
    { "ICRD", "date"      },
    { "IGNR", "genre"     },
    { "ILNG", "language"  },
    { "INAM", "title"     },
    { "IPRD", "album"     },
    { "IPRT", "track"     },
    { "ISFT", "encoder"   },
    { "ISMP", "timecode"  },
    { "ITCH", "encoded_by"},
=======
    { "IART", "artist"     },
    { "ICMT", "comment"    },
    { "ICOP", "copyright"  },
    { "ICRD", "date"       },
    { "IGNR", "genre"      },
    { "ILNG", "language"   },
    { "INAM", "title"      },
    { "IPRD", "album"      },
    { "IPRT", "track"      },
    { "ISFT", "encoder"    },
    { "ITCH", "encoded_by" },
>>>>>>> 1c88617b
    { 0 },
};

#if CONFIG_MUXERS
int64_t ff_start_tag(AVIOContext *pb, const char *tag)
{
    ffio_wfourcc(pb, tag);
    avio_wl32(pb, 0);
    return avio_tell(pb);
}

void ff_end_tag(AVIOContext *pb, int64_t start)
{
    int64_t pos;

    av_assert0((start&1) == 0);

    pos = avio_tell(pb);
    if (pos & 1)
        avio_w8(pb, 0);
    avio_seek(pb, start - 4, SEEK_SET);
    avio_wl32(pb, (uint32_t)(pos - start));
    avio_seek(pb, FFALIGN(pos, 2), SEEK_SET);
}

/* WAVEFORMATEX header */
/* returns the size or -1 on error */
int ff_put_wav_header(AVIOContext *pb, AVCodecContext *enc)
{
    int bps, blkalign, bytespersec, frame_size;
    int hdrsize = 18;
    int waveformatextensible;
    uint8_t temp[256];
    uint8_t *riff_extradata       = temp;
    uint8_t *riff_extradata_start = temp;

    if (!enc->codec_tag || enc->codec_tag > 0xffff)
        return -1;

    /* We use the known constant frame size for the codec if known, otherwise
     * fall back on using AVCodecContext.frame_size, which is not as reliable
     * for indicating packet duration. */
    frame_size = av_get_audio_frame_duration(enc, 0);
    if (!frame_size)
        frame_size = enc->frame_size;

    waveformatextensible = (enc->channels > 2 && enc->channel_layout) ||
                           enc->sample_rate > 48000 ||
                           av_get_bits_per_sample(enc->codec_id) > 16;

    if (waveformatextensible)
        avio_wl16(pb, 0xfffe);
    else
        avio_wl16(pb, enc->codec_tag);

    avio_wl16(pb, enc->channels);
    avio_wl32(pb, enc->sample_rate);
<<<<<<< HEAD
    if (enc->codec_id == AV_CODEC_ID_ATRAC3 ||
        enc->codec_id == AV_CODEC_ID_G723_1 ||
        enc->codec_id == AV_CODEC_ID_GSM_MS ||
        enc->codec_id == AV_CODEC_ID_MP2    ||
        enc->codec_id == AV_CODEC_ID_MP3) {
=======
    if (enc->codec_id == AV_CODEC_ID_MP2 ||
        enc->codec_id == AV_CODEC_ID_MP3 ||
        enc->codec_id == AV_CODEC_ID_GSM_MS) {
>>>>>>> 1c88617b
        bps = 0;
    } else {
        if (!(bps = av_get_bits_per_sample(enc->codec_id))) {
            if (enc->bits_per_coded_sample)
                bps = enc->bits_per_coded_sample;
            else
                bps = 16;  // default to 16
        }
    }
    if (bps != enc->bits_per_coded_sample && enc->bits_per_coded_sample) {
        av_log(enc, AV_LOG_WARNING,
               "requested bits_per_coded_sample (%d) "
               "and actually stored (%d) differ\n",
               enc->bits_per_coded_sample, bps);
    }

    if (enc->codec_id == AV_CODEC_ID_MP2 ||
        enc->codec_id == AV_CODEC_ID_MP3) {
        /* This is wrong, but it seems many demuxers do not work if this
         * is set correctly. */
        blkalign = frame_size;
        // blkalign = 144 * enc->bit_rate/enc->sample_rate;
    } else if (enc->codec_id == AV_CODEC_ID_AC3) {
<<<<<<< HEAD
            blkalign = 3840; //maximum bytes per frame
    } else if (enc->codec_id == AV_CODEC_ID_AAC) {
            blkalign = 768 * enc->channels; //maximum bytes per frame
    } else if (enc->codec_id == AV_CODEC_ID_G723_1) {
            blkalign = 24;
=======
        blkalign = 3840;                /* maximum bytes per frame */
>>>>>>> 1c88617b
    } else if (enc->block_align != 0) { /* specified by the codec */
        blkalign = enc->block_align;
    } else
        blkalign = bps * enc->channels / av_gcd(8, bps);
    if (enc->codec_id == AV_CODEC_ID_PCM_U8 ||
        enc->codec_id == AV_CODEC_ID_PCM_S24LE ||
        enc->codec_id == AV_CODEC_ID_PCM_S32LE ||
        enc->codec_id == AV_CODEC_ID_PCM_F32LE ||
        enc->codec_id == AV_CODEC_ID_PCM_F64LE ||
        enc->codec_id == AV_CODEC_ID_PCM_S16LE) {
        bytespersec = enc->sample_rate * blkalign;
    } else if (enc->codec_id == AV_CODEC_ID_G723_1) {
        bytespersec = 800;
    } else {
        bytespersec = enc->bit_rate / 8;
    }
    avio_wl32(pb, bytespersec); /* bytes per second */
    avio_wl16(pb, blkalign);    /* block align */
    avio_wl16(pb, bps);         /* bits per sample */
    if (enc->codec_id == AV_CODEC_ID_MP3) {
        hdrsize += 12;
        bytestream_put_le16(&riff_extradata, 1);    /* wID */
        bytestream_put_le32(&riff_extradata, 2);    /* fdwFlags */
        bytestream_put_le16(&riff_extradata, 1152); /* nBlockSize */
        bytestream_put_le16(&riff_extradata, 1);    /* nFramesPerBlock */
        bytestream_put_le16(&riff_extradata, 1393); /* nCodecDelay */
    } else if (enc->codec_id == AV_CODEC_ID_MP2) {
        hdrsize += 22;
<<<<<<< HEAD
        bytestream_put_le16(&riff_extradata, 2);                          /* fwHeadLayer */
        bytestream_put_le32(&riff_extradata, enc->bit_rate);              /* dwHeadBitrate */
        bytestream_put_le16(&riff_extradata, enc->channels == 2 ? 1 : 8); /* fwHeadMode */
        bytestream_put_le16(&riff_extradata, 0);                          /* fwHeadModeExt */
        bytestream_put_le16(&riff_extradata, 1);                          /* wHeadEmphasis */
        bytestream_put_le16(&riff_extradata, 16);                         /* fwHeadFlags */
        bytestream_put_le32(&riff_extradata, 0);                          /* dwPTSLow */
        bytestream_put_le32(&riff_extradata, 0);                          /* dwPTSHigh */
    } else if (enc->codec_id == AV_CODEC_ID_G723_1) {
        hdrsize += 20;
        bytestream_put_le32(&riff_extradata, 0x9ace0002); /* extradata needed for msacm g723.1 codec */
        bytestream_put_le32(&riff_extradata, 0xaea2f732);
        bytestream_put_le16(&riff_extradata, 0xacde);
    } else if (enc->codec_id == AV_CODEC_ID_GSM_MS || enc->codec_id == AV_CODEC_ID_ADPCM_IMA_WAV) {
=======
        /* fwHeadLayer */
        bytestream_put_le16(&riff_extradata, 2);
        /* dwHeadBitrate */
        bytestream_put_le32(&riff_extradata, enc->bit_rate);
        /* fwHeadMode */
        bytestream_put_le16(&riff_extradata, enc->channels == 2 ? 1 : 8);
        /* fwHeadModeExt */
        bytestream_put_le16(&riff_extradata, 0);
        /* wHeadEmphasis */
        bytestream_put_le16(&riff_extradata, 1);
        /* fwHeadFlags */
        bytestream_put_le16(&riff_extradata, 16);
        /* dwPTSLow */
        bytestream_put_le32(&riff_extradata, 0);
        /* dwPTSHigh */
        bytestream_put_le32(&riff_extradata, 0);
    } else if (enc->codec_id == AV_CODEC_ID_GSM_MS ||
               enc->codec_id == AV_CODEC_ID_ADPCM_IMA_WAV) {
>>>>>>> 1c88617b
        hdrsize += 2;
        /* wSamplesPerBlock */
        bytestream_put_le16(&riff_extradata, frame_size);
    } else if (enc->extradata_size) {
        riff_extradata_start = enc->extradata;
        riff_extradata       = enc->extradata + enc->extradata_size;
        hdrsize             += enc->extradata_size;
    }
    /* write WAVEFORMATEXTENSIBLE extensions */
    if (waveformatextensible) {
        hdrsize += 22;
        /* 22 is WAVEFORMATEXTENSIBLE size */
        avio_wl16(pb, riff_extradata - riff_extradata_start + 22);
        /* ValidBitsPerSample || SamplesPerBlock || Reserved */
        avio_wl16(pb, bps);
        /* dwChannelMask */
        avio_wl32(pb, enc->channel_layout);
        /* GUID + next 3 */
        avio_wl32(pb, enc->codec_tag);
        avio_wl32(pb, 0x00100000);
        avio_wl32(pb, 0xAA000080);
        avio_wl32(pb, 0x719B3800);
    } else {
        avio_wl16(pb, riff_extradata - riff_extradata_start); /* cbSize */
    }
    avio_write(pb, riff_extradata_start, riff_extradata - riff_extradata_start);
    if (hdrsize & 1) {
        hdrsize++;
        avio_w8(pb, 0);
    }

    return hdrsize;
}

/* BITMAPINFOHEADER header */
void ff_put_bmp_header(AVIOContext *pb, AVCodecContext *enc,
                       const AVCodecTag *tags, int for_asf)
{
    /* size */
    avio_wl32(pb, 40 + enc->extradata_size);
    avio_wl32(pb, enc->width);
    //We always store RGB TopDown
    avio_wl32(pb, enc->codec_tag ? enc->height : -enc->height);
    /* planes */
    avio_wl16(pb, 1);
    /* depth */
    avio_wl16(pb, enc->bits_per_coded_sample ? enc->bits_per_coded_sample : 24);
    /* compression type */
    avio_wl32(pb, enc->codec_tag);
    avio_wl32(pb, (enc->width * enc->height * (enc->bits_per_coded_sample ? enc->bits_per_coded_sample : 24)+7) / 8);
    avio_wl32(pb, 0);
    avio_wl32(pb, 0);
    avio_wl32(pb, 0);
    avio_wl32(pb, 0);

    avio_write(pb, enc->extradata, enc->extradata_size);

    if (!for_asf && enc->extradata_size & 1)
        avio_w8(pb, 0);
}

void ff_parse_specific_params(AVCodecContext *stream, int *au_rate,
                              int *au_ssize, int *au_scale)
{
    int gcd;
    int audio_frame_size;

    /* We use the known constant frame size for the codec if known, otherwise
     * fall back on using AVCodecContext.frame_size, which is not as reliable
     * for indicating packet duration. */
    audio_frame_size = av_get_audio_frame_duration(stream, 0);
    if (!audio_frame_size)
        audio_frame_size = stream->frame_size;

    *au_ssize = stream->block_align;
    if (audio_frame_size && stream->sample_rate) {
        *au_scale = audio_frame_size;
        *au_rate  = stream->sample_rate;
    } else if (stream->codec_type == AVMEDIA_TYPE_VIDEO ||
               stream->codec_type == AVMEDIA_TYPE_DATA ||
               stream->codec_type == AVMEDIA_TYPE_SUBTITLE) {
        *au_scale = stream->time_base.num;
        *au_rate  = stream->time_base.den;
    } else {
        *au_scale = stream->block_align ? stream->block_align * 8 : 8;
        *au_rate  = stream->bit_rate ? stream->bit_rate :
                    8 * stream->sample_rate;
    }
    gcd        = av_gcd(*au_scale, *au_rate);
    *au_scale /= gcd;
    *au_rate  /= gcd;
}

void ff_riff_write_info_tag(AVIOContext *pb, const char *tag, const char *str)
{
    int len = strlen(str);
    if (len > 0) {
        len++;
        ffio_wfourcc(pb, tag);
        avio_wl32(pb, len);
        avio_put_str(pb, str);
        if (len & 1)
            avio_w8(pb, 0);
    }
}

static const char riff_tags[][5] = {
    "IARL", "IART", "ICMS", "ICMT", "ICOP", "ICRD", "ICRP", "IDIM", "IDPI",
    "IENG", "IGNR", "IKEY", "ILGT", "ILNG", "IMED", "INAM", "IPLT", "IPRD",
<<<<<<< HEAD
    "IPRT", "ISBJ", "ISFT", "ISHP", "ISMP", "ISRC", "ISRF", "ITCH",
    {0}
=======
    "IPRT", "ISBJ", "ISFT", "ISHP", "ISRC", "ISRF", "ITCH",
    { 0 }
>>>>>>> 1c88617b
};

static int riff_has_valid_tags(AVFormatContext *s)
{
    int i;

    for (i = 0; *riff_tags[i]; i++)
        if (av_dict_get(s->metadata, riff_tags[i], NULL, AV_DICT_MATCH_CASE))
            return 1;

    return 0;
}

void ff_riff_write_info(AVFormatContext *s)
{
    AVIOContext *pb = s->pb;
    int i;
    int64_t list_pos;
    AVDictionaryEntry *t = NULL;

    ff_metadata_conv(&s->metadata, ff_riff_info_conv, NULL);

    /* writing empty LIST is not nice and may cause problems */
    if (!riff_has_valid_tags(s))
        return;

    list_pos = ff_start_tag(pb, "LIST");
    ffio_wfourcc(pb, "INFO");
    for (i = 0; *riff_tags[i]; i++)
        if ((t = av_dict_get(s->metadata, riff_tags[i],
                             NULL, AV_DICT_MATCH_CASE)))
            ff_riff_write_info_tag(s->pb, t->key, t->value);
    ff_end_tag(pb, list_pos);
}
#endif /* CONFIG_MUXERS */

#if CONFIG_DEMUXERS
/* We could be given one of the three possible structures here:
 * WAVEFORMAT, PCMWAVEFORMAT or WAVEFORMATEX. Each structure
 * is an expansion of the previous one with the fields added
 * at the bottom. PCMWAVEFORMAT adds 'WORD wBitsPerSample' and
 * WAVEFORMATEX adds 'WORD  cbSize' and basically makes itself
 * an openended structure.
 */
int ff_get_wav_header(AVIOContext *pb, AVCodecContext *codec, int size)
{
    int id;

<<<<<<< HEAD
    id = avio_rl16(pb);
    codec->codec_type = AVMEDIA_TYPE_AUDIO;
    codec->channels = avio_rl16(pb);
=======
    id                 = avio_rl16(pb);
    codec->codec_type  = AVMEDIA_TYPE_AUDIO;
    codec->codec_tag   = id;
    codec->channels    = avio_rl16(pb);
>>>>>>> 1c88617b
    codec->sample_rate = avio_rl32(pb);
    codec->bit_rate    = avio_rl32(pb) * 8;
    codec->block_align = avio_rl16(pb);
    if (size == 14) {  /* We're dealing with plain vanilla WAVEFORMAT */
        codec->bits_per_coded_sample = 8;
    } else
        codec->bits_per_coded_sample = avio_rl16(pb);
    if (id == 0xFFFE) {
        codec->codec_tag = 0;
    } else {
        codec->codec_tag = id;
        codec->codec_id = ff_wav_codec_get_id(id, codec->bits_per_coded_sample);
    }
    if (size >= 18) {  /* We're obviously dealing with WAVEFORMATEX */
        int cbSize = avio_rl16(pb); /* cbSize */
        size  -= 18;
        cbSize = FFMIN(size, cbSize);
        if (cbSize >= 22 && id == 0xfffe) { /* WAVEFORMATEXTENSIBLE */
<<<<<<< HEAD
            ff_asf_guid subformat;
            int bps = avio_rl16(pb);
            if (bps)
                codec->bits_per_coded_sample = bps;
            codec->channel_layout = avio_rl32(pb); /* dwChannelMask */
            ff_get_guid(pb, &subformat);
            if (!memcmp(subformat + 4, (const uint8_t[]){FF_MEDIASUBTYPE_BASE_GUID}, 12)) {
                codec->codec_tag = AV_RL32(subformat);
                codec->codec_id = ff_wav_codec_get_id(codec->codec_tag, codec->bits_per_coded_sample);
            } else {
                codec->codec_id = ff_codec_guid_get_id(ff_codec_wav_guids, subformat);
                if (!codec->codec_id)
                    av_log(codec, AV_LOG_WARNING, "unknown subformat:"FF_PRI_GUID"\n", FF_ARG_GUID(subformat));
            }
=======
            codec->bits_per_coded_sample = avio_rl16(pb);
            codec->channel_layout        = avio_rl32(pb); /* dwChannelMask */
            id                           = avio_rl32(pb); /* 4 first bytes of GUID */
            avio_skip(pb, 12); /* skip end of GUID */
>>>>>>> 1c88617b
            cbSize -= 22;
            size   -= 22;
        }
        codec->extradata_size = cbSize;
        if (cbSize > 0) {
            av_free(codec->extradata);
            codec->extradata = av_mallocz(codec->extradata_size +
                                          FF_INPUT_BUFFER_PADDING_SIZE);
            if (!codec->extradata)
                return AVERROR(ENOMEM);
            avio_read(pb, codec->extradata, codec->extradata_size);
            size -= cbSize;
        }

        /* It is possible for the chunk to contain garbage at the end */
        if (size > 0)
            avio_skip(pb, size);
    }
    if (codec->codec_id == AV_CODEC_ID_AAC_LATM) {
        /* Channels and sample_rate values are those prior to applying SBR
         * and/or PS. */
        codec->channels    = 0;
        codec->sample_rate = 0;
    }
    /* override bits_per_coded_sample for G.726 */
    if (codec->codec_id == AV_CODEC_ID_ADPCM_G726 && codec->sample_rate)
        codec->bits_per_coded_sample = codec->bit_rate / codec->sample_rate;

    return 0;
}

enum AVCodecID ff_wav_codec_get_id(unsigned int tag, int bps)
{
    enum AVCodecID id;
    id = ff_codec_get_id(ff_codec_wav_tags, tag);
    if (id <= 0)
        return id;

    if (id == AV_CODEC_ID_PCM_S16LE)
        id = ff_get_pcm_codec_id(bps, 0, 0, ~1);
    else if (id == AV_CODEC_ID_PCM_F32LE)
        id = ff_get_pcm_codec_id(bps, 1, 0,  0);

    if (id == AV_CODEC_ID_ADPCM_IMA_WAV && bps == 8)
        id = AV_CODEC_ID_PCM_ZORK;
    return id;
}

int ff_get_bmp_header(AVIOContext *pb, AVStream *st, unsigned *esize)
{
    int tag1;
<<<<<<< HEAD
    if(esize) *esize = avio_rl32(pb);
    else               avio_rl32(pb);
    st->codec->width = avio_rl32(pb);
=======
    avio_rl32(pb); /* size */
    st->codec->width  = avio_rl32(pb);
>>>>>>> 1c88617b
    st->codec->height = (int32_t)avio_rl32(pb);
    avio_rl16(pb); /* planes */
    st->codec->bits_per_coded_sample = avio_rl16(pb); /* depth */
    tag1                             = avio_rl32(pb);
    avio_rl32(pb); /* ImageSize */
    avio_rl32(pb); /* XPelsPerMeter */
    avio_rl32(pb); /* YPelsPerMeter */
    avio_rl32(pb); /* ClrUsed */
    avio_rl32(pb); /* ClrImportant */
    return tag1;
}

void ff_get_guid(AVIOContext *s, ff_asf_guid *g)
{
    av_assert0(sizeof(*g) == 16); //compiler will optimize this out
    if (avio_read(s, *g, sizeof(*g)) < (int)sizeof(*g))
        memset(*g, 0, sizeof(*g));
}

enum AVCodecID ff_codec_guid_get_id(const AVCodecGuid *guids, ff_asf_guid guid)
{
    int i;
    for (i = 0; guids[i].id != AV_CODEC_ID_NONE; i++) {
        if (!ff_guidcmp(guids[i].guid, guid))
            return guids[i].id;
    }
    return AV_CODEC_ID_NONE;
}

int ff_read_riff_info(AVFormatContext *s, int64_t size)
{
    int64_t start, end, cur;
    AVIOContext *pb = s->pb;

    start = avio_tell(pb);
    end   = start + size;

    while ((cur = avio_tell(pb)) >= 0 &&
           cur <= end - 8 /* = tag + size */) {
        uint32_t chunk_code;
        int64_t chunk_size;
        char key[5] = { 0 };
        char *value;

        chunk_code = avio_rl32(pb);
        chunk_size = avio_rl32(pb);
<<<<<<< HEAD
        if (url_feof(pb)) {
            if (chunk_code || chunk_size) {
                av_log(s, AV_LOG_WARNING, "INFO subchunk truncated\n");
                return AVERROR_INVALIDDATA;
            }
=======

        if (chunk_size > end ||
            end - chunk_size < cur ||
            chunk_size == UINT_MAX) {
            av_log(s, AV_LOG_WARNING, "too big INFO subchunk\n");
>>>>>>> 1c88617b
            break;
        }
        if (chunk_size > end || end - chunk_size < cur || chunk_size == UINT_MAX) {
            avio_seek(pb, -9, SEEK_CUR);
            chunk_code = avio_rl32(pb);
            chunk_size = avio_rl32(pb);
            if (chunk_size > end || end - chunk_size < cur || chunk_size == UINT_MAX) {
                av_log(s, AV_LOG_WARNING, "too big INFO subchunk\n");
                return AVERROR_INVALIDDATA;
            }
        }

        chunk_size += (chunk_size & 1);

        if (!chunk_code) {
            if (chunk_size)
                avio_skip(pb, chunk_size);
            continue;
        }

        value = av_mallocz(chunk_size + 1);
        if (!value) {
            av_log(s, AV_LOG_ERROR,
                   "out of memory, unable to read INFO tag\n");
            return AVERROR(ENOMEM);
        }

        AV_WL32(key, chunk_code);

        if (avio_read(pb, value, chunk_size) != chunk_size) {
<<<<<<< HEAD
            av_log(s, AV_LOG_WARNING, "premature end of file while reading INFO tag\n");
=======
            av_free(value);
            av_log(s, AV_LOG_WARNING,
                   "premature end of file while reading INFO tag\n");
            break;
>>>>>>> 1c88617b
        }

        av_dict_set(&s->metadata, key, value, AV_DICT_DONT_STRDUP_VAL);
    }

    return 0;
}
#endif /* CONFIG_DEMUXERS */<|MERGE_RESOLUTION|>--- conflicted
+++ resolved
@@ -27,16 +27,11 @@
 #include "libavcodec/bytestream.h"
 #include "libavutil/avassert.h"
 
-<<<<<<< HEAD
-/* Note: when encoding, the first matching tag is used, so order is
-   important if multiple tags possible for a given codec.
-   Note also that this list is used for more than just riff, other
-   files use it as well.
-*/
-=======
 /* Note: When encoding, the first matching tag is used, so order is
- * important if multiple tags are possible for a given codec. */
->>>>>>> 1c88617b
+ * important if multiple tags are possible for a given codec.
+ * Note also that this list is used for more than just riff, other
+ * files use it as well.
+ */
 const AVCodecTag ff_codec_bmp_tags[] = {
     { AV_CODEC_ID_H264,         MKTAG('H', '2', '6', '4') },
     { AV_CODEC_ID_H264,         MKTAG('h', '2', '6', '4') },
@@ -104,13 +99,9 @@
     { AV_CODEC_ID_MPEG4,        MKTAG('V', 'S', 'P', 'X') },
     { AV_CODEC_ID_MPEG4,        MKTAG('U', 'L', 'D', 'X') },
     { AV_CODEC_ID_MPEG4,        MKTAG('G', 'E', 'O', 'V') },
-<<<<<<< HEAD
-    { AV_CODEC_ID_MPEG4,        MKTAG('S', 'I', 'P', 'P') }, /* Samsung SHR-6040 */
-    { AV_CODEC_ID_MPEG4,        MKTAG('S', 'M', '4', 'V') },
-=======
     /* Samsung SHR-6040 */
     { AV_CODEC_ID_MPEG4,        MKTAG('S', 'I', 'P', 'P') },
->>>>>>> 1c88617b
+    { AV_CODEC_ID_MPEG4,        MKTAG('S', 'M', '4', 'V') },
     { AV_CODEC_ID_MPEG4,        MKTAG('X', 'V', 'I', 'X') },
     { AV_CODEC_ID_MPEG4,        MKTAG('D', 'r', 'e', 'X') },
     { AV_CODEC_ID_MPEG4,        MKTAG('Q', 'M', 'P', '4') }, /* QNAP Systems */
@@ -376,13 +367,9 @@
     { AV_CODEC_ID_WMAVOICE,        0x000A },
     { AV_CODEC_ID_ADPCM_IMA_OKI,   0x0010 },
     { AV_CODEC_ID_ADPCM_IMA_WAV,   0x0011 },
-<<<<<<< HEAD
-    { AV_CODEC_ID_PCM_ZORK,        0x0011 }, /* must come after adpcm_ima_wav in this list */
-    { AV_CODEC_ID_ADPCM_IMA_OKI,   0x0017 },
-=======
     /* must come after adpcm_ima_wav in this list */
     { AV_CODEC_ID_PCM_ZORK,        0x0011 },
->>>>>>> 1c88617b
+    { AV_CODEC_ID_ADPCM_IMA_OKI,   0x0017 },
     { AV_CODEC_ID_ADPCM_YAMAHA,    0x0020 },
     { AV_CODEC_ID_TRUESPEECH,      0x0022 },
     { AV_CODEC_ID_GSM_MS,          0x0031 },
@@ -441,20 +428,6 @@
 };
 
 const AVMetadataConv ff_riff_info_conv[] = {
-<<<<<<< HEAD
-    { "IART", "artist"    },
-    { "ICMT", "comment"   },
-    { "ICOP", "copyright" },
-    { "ICRD", "date"      },
-    { "IGNR", "genre"     },
-    { "ILNG", "language"  },
-    { "INAM", "title"     },
-    { "IPRD", "album"     },
-    { "IPRT", "track"     },
-    { "ISFT", "encoder"   },
-    { "ISMP", "timecode"  },
-    { "ITCH", "encoded_by"},
-=======
     { "IART", "artist"     },
     { "ICMT", "comment"    },
     { "ICOP", "copyright"  },
@@ -465,8 +438,8 @@
     { "IPRD", "album"      },
     { "IPRT", "track"      },
     { "ISFT", "encoder"    },
+    { "ISMP", "timecode"   },
     { "ITCH", "encoded_by" },
->>>>>>> 1c88617b
     { 0 },
 };
 
@@ -524,17 +497,11 @@
 
     avio_wl16(pb, enc->channels);
     avio_wl32(pb, enc->sample_rate);
-<<<<<<< HEAD
     if (enc->codec_id == AV_CODEC_ID_ATRAC3 ||
         enc->codec_id == AV_CODEC_ID_G723_1 ||
-        enc->codec_id == AV_CODEC_ID_GSM_MS ||
         enc->codec_id == AV_CODEC_ID_MP2    ||
-        enc->codec_id == AV_CODEC_ID_MP3) {
-=======
-    if (enc->codec_id == AV_CODEC_ID_MP2 ||
-        enc->codec_id == AV_CODEC_ID_MP3 ||
+        enc->codec_id == AV_CODEC_ID_MP3    ||
         enc->codec_id == AV_CODEC_ID_GSM_MS) {
->>>>>>> 1c88617b
         bps = 0;
     } else {
         if (!(bps = av_get_bits_per_sample(enc->codec_id))) {
@@ -558,15 +525,11 @@
         blkalign = frame_size;
         // blkalign = 144 * enc->bit_rate/enc->sample_rate;
     } else if (enc->codec_id == AV_CODEC_ID_AC3) {
-<<<<<<< HEAD
-            blkalign = 3840; //maximum bytes per frame
+        blkalign = 3840;                /* maximum bytes per frame */
     } else if (enc->codec_id == AV_CODEC_ID_AAC) {
-            blkalign = 768 * enc->channels; //maximum bytes per frame
+        blkalign = 768 * enc->channels; /* maximum bytes per frame */
     } else if (enc->codec_id == AV_CODEC_ID_G723_1) {
-            blkalign = 24;
-=======
-        blkalign = 3840;                /* maximum bytes per frame */
->>>>>>> 1c88617b
+        blkalign = 24;
     } else if (enc->block_align != 0) { /* specified by the codec */
         blkalign = enc->block_align;
     } else
@@ -595,22 +558,6 @@
         bytestream_put_le16(&riff_extradata, 1393); /* nCodecDelay */
     } else if (enc->codec_id == AV_CODEC_ID_MP2) {
         hdrsize += 22;
-<<<<<<< HEAD
-        bytestream_put_le16(&riff_extradata, 2);                          /* fwHeadLayer */
-        bytestream_put_le32(&riff_extradata, enc->bit_rate);              /* dwHeadBitrate */
-        bytestream_put_le16(&riff_extradata, enc->channels == 2 ? 1 : 8); /* fwHeadMode */
-        bytestream_put_le16(&riff_extradata, 0);                          /* fwHeadModeExt */
-        bytestream_put_le16(&riff_extradata, 1);                          /* wHeadEmphasis */
-        bytestream_put_le16(&riff_extradata, 16);                         /* fwHeadFlags */
-        bytestream_put_le32(&riff_extradata, 0);                          /* dwPTSLow */
-        bytestream_put_le32(&riff_extradata, 0);                          /* dwPTSHigh */
-    } else if (enc->codec_id == AV_CODEC_ID_G723_1) {
-        hdrsize += 20;
-        bytestream_put_le32(&riff_extradata, 0x9ace0002); /* extradata needed for msacm g723.1 codec */
-        bytestream_put_le32(&riff_extradata, 0xaea2f732);
-        bytestream_put_le16(&riff_extradata, 0xacde);
-    } else if (enc->codec_id == AV_CODEC_ID_GSM_MS || enc->codec_id == AV_CODEC_ID_ADPCM_IMA_WAV) {
-=======
         /* fwHeadLayer */
         bytestream_put_le16(&riff_extradata, 2);
         /* dwHeadBitrate */
@@ -627,9 +574,13 @@
         bytestream_put_le32(&riff_extradata, 0);
         /* dwPTSHigh */
         bytestream_put_le32(&riff_extradata, 0);
+    } else if (enc->codec_id == AV_CODEC_ID_G723_1) {
+        hdrsize += 20;
+        bytestream_put_le32(&riff_extradata, 0x9ace0002); /* extradata needed for msacm g723.1 codec */
+        bytestream_put_le32(&riff_extradata, 0xaea2f732);
+        bytestream_put_le16(&riff_extradata, 0xacde);
     } else if (enc->codec_id == AV_CODEC_ID_GSM_MS ||
                enc->codec_id == AV_CODEC_ID_ADPCM_IMA_WAV) {
->>>>>>> 1c88617b
         hdrsize += 2;
         /* wSamplesPerBlock */
         bytestream_put_le16(&riff_extradata, frame_size);
@@ -739,13 +690,8 @@
 static const char riff_tags[][5] = {
     "IARL", "IART", "ICMS", "ICMT", "ICOP", "ICRD", "ICRP", "IDIM", "IDPI",
     "IENG", "IGNR", "IKEY", "ILGT", "ILNG", "IMED", "INAM", "IPLT", "IPRD",
-<<<<<<< HEAD
     "IPRT", "ISBJ", "ISFT", "ISHP", "ISMP", "ISRC", "ISRF", "ITCH",
-    {0}
-=======
-    "IPRT", "ISBJ", "ISFT", "ISHP", "ISRC", "ISRF", "ITCH",
     { 0 }
->>>>>>> 1c88617b
 };
 
 static int riff_has_valid_tags(AVFormatContext *s)
@@ -794,16 +740,9 @@
 {
     int id;
 
-<<<<<<< HEAD
-    id = avio_rl16(pb);
-    codec->codec_type = AVMEDIA_TYPE_AUDIO;
-    codec->channels = avio_rl16(pb);
-=======
     id                 = avio_rl16(pb);
     codec->codec_type  = AVMEDIA_TYPE_AUDIO;
-    codec->codec_tag   = id;
     codec->channels    = avio_rl16(pb);
->>>>>>> 1c88617b
     codec->sample_rate = avio_rl32(pb);
     codec->bit_rate    = avio_rl32(pb) * 8;
     codec->block_align = avio_rl16(pb);
@@ -822,12 +761,11 @@
         size  -= 18;
         cbSize = FFMIN(size, cbSize);
         if (cbSize >= 22 && id == 0xfffe) { /* WAVEFORMATEXTENSIBLE */
-<<<<<<< HEAD
             ff_asf_guid subformat;
             int bps = avio_rl16(pb);
             if (bps)
                 codec->bits_per_coded_sample = bps;
-            codec->channel_layout = avio_rl32(pb); /* dwChannelMask */
+            codec->channel_layout        = avio_rl32(pb); /* dwChannelMask */
             ff_get_guid(pb, &subformat);
             if (!memcmp(subformat + 4, (const uint8_t[]){FF_MEDIASUBTYPE_BASE_GUID}, 12)) {
                 codec->codec_tag = AV_RL32(subformat);
@@ -837,12 +775,6 @@
                 if (!codec->codec_id)
                     av_log(codec, AV_LOG_WARNING, "unknown subformat:"FF_PRI_GUID"\n", FF_ARG_GUID(subformat));
             }
-=======
-            codec->bits_per_coded_sample = avio_rl16(pb);
-            codec->channel_layout        = avio_rl32(pb); /* dwChannelMask */
-            id                           = avio_rl32(pb); /* 4 first bytes of GUID */
-            avio_skip(pb, 12); /* skip end of GUID */
->>>>>>> 1c88617b
             cbSize -= 22;
             size   -= 22;
         }
@@ -894,14 +826,9 @@
 int ff_get_bmp_header(AVIOContext *pb, AVStream *st, unsigned *esize)
 {
     int tag1;
-<<<<<<< HEAD
-    if(esize) *esize = avio_rl32(pb);
-    else               avio_rl32(pb);
-    st->codec->width = avio_rl32(pb);
-=======
-    avio_rl32(pb); /* size */
+    if(esize) *esize  = avio_rl32(pb);
+    else                avio_rl32(pb);
     st->codec->width  = avio_rl32(pb);
->>>>>>> 1c88617b
     st->codec->height = (int32_t)avio_rl32(pb);
     avio_rl16(pb); /* planes */
     st->codec->bits_per_coded_sample = avio_rl16(pb); /* depth */
@@ -948,22 +875,16 @@
 
         chunk_code = avio_rl32(pb);
         chunk_size = avio_rl32(pb);
-<<<<<<< HEAD
         if (url_feof(pb)) {
             if (chunk_code || chunk_size) {
                 av_log(s, AV_LOG_WARNING, "INFO subchunk truncated\n");
                 return AVERROR_INVALIDDATA;
             }
-=======
-
+            break;
+        }
         if (chunk_size > end ||
             end - chunk_size < cur ||
             chunk_size == UINT_MAX) {
-            av_log(s, AV_LOG_WARNING, "too big INFO subchunk\n");
->>>>>>> 1c88617b
-            break;
-        }
-        if (chunk_size > end || end - chunk_size < cur || chunk_size == UINT_MAX) {
             avio_seek(pb, -9, SEEK_CUR);
             chunk_code = avio_rl32(pb);
             chunk_size = avio_rl32(pb);
@@ -991,14 +912,8 @@
         AV_WL32(key, chunk_code);
 
         if (avio_read(pb, value, chunk_size) != chunk_size) {
-<<<<<<< HEAD
-            av_log(s, AV_LOG_WARNING, "premature end of file while reading INFO tag\n");
-=======
-            av_free(value);
             av_log(s, AV_LOG_WARNING,
                    "premature end of file while reading INFO tag\n");
-            break;
->>>>>>> 1c88617b
         }
 
         av_dict_set(&s->metadata, key, value, AV_DICT_DONT_STRDUP_VAL);
