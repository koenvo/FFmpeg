/*
 * "NUT" Container Format demuxer
 * Copyright (c) 2004-2006 Michael Niedermayer
 * Copyright (c) 2003 Alex Beregszaszi
 *
 * This file is part of FFmpeg.
 *
 * FFmpeg is free software; you can redistribute it and/or
 * modify it under the terms of the GNU Lesser General Public
 * License as published by the Free Software Foundation; either
 * version 2.1 of the License, or (at your option) any later version.
 *
 * FFmpeg is distributed in the hope that it will be useful,
 * but WITHOUT ANY WARRANTY; without even the implied warranty of
 * MERCHANTABILITY or FITNESS FOR A PARTICULAR PURPOSE.  See the GNU
 * Lesser General Public License for more details.
 *
 * You should have received a copy of the GNU Lesser General Public
 * License along with FFmpeg; if not, write to the Free Software
 * Foundation, Inc., 51 Franklin Street, Fifth Floor, Boston, MA 02110-1301 USA
 */

#include "libavutil/avstring.h"
#include "libavutil/avassert.h"
#include "libavutil/bswap.h"
#include "libavutil/dict.h"
#include "libavutil/mathematics.h"
#include "libavutil/tree.h"
#include "avio_internal.h"
#include "nut.h"
#include "riff.h"

#define NUT_MAX_STREAMS 256    /* arbitrary sanity check value */

static int64_t nut_read_timestamp(AVFormatContext *s, int stream_index,
                                  int64_t *pos_arg, int64_t pos_limit);

static int get_str(AVIOContext *bc, char *string, unsigned int maxlen)
{
    unsigned int len = ffio_read_varlen(bc);

    if (len && maxlen)
        avio_read(bc, string, FFMIN(len, maxlen));
    while (len > maxlen) {
        avio_r8(bc);
        len--;
    }

    if (maxlen)
        string[FFMIN(len, maxlen - 1)] = 0;

    if (maxlen == len)
        return -1;
    else
        return 0;
}

static int64_t get_s(AVIOContext *bc)
{
    int64_t v = ffio_read_varlen(bc) + 1;

    if (v & 1)
        return -(v >> 1);
    else
        return  (v >> 1);
}

static uint64_t get_fourcc(AVIOContext *bc)
{
    unsigned int len = ffio_read_varlen(bc);

    if (len == 2)
        return avio_rl16(bc);
    else if (len == 4)
        return avio_rl32(bc);
    else
        return -1;
}

#ifdef TRACE
static inline uint64_t get_v_trace(AVIOContext *bc, const char *file,
                                   const char *func, int line)
{
    uint64_t v = ffio_read_varlen(bc);

    av_log(NULL, AV_LOG_DEBUG, "get_v %5"PRId64" / %"PRIX64" in %s %s:%d\n",
           v, v, file, func, line);
    return v;
}

static inline int64_t get_s_trace(AVIOContext *bc, const char *file,
                                  const char *func, int line)
{
    int64_t v = get_s(bc);

    av_log(NULL, AV_LOG_DEBUG, "get_s %5"PRId64" / %"PRIX64" in %s %s:%d\n",
           v, v, file, func, line);
    return v;
}

static inline uint64_t get_4cc_trace(AVIOContext *bc, char *file,
                                    char *func, int line)
{
    uint64_t v = get_fourcc(bc);

    av_log(NULL, AV_LOG_DEBUG, "get_fourcc %5"PRId64" / %"PRIX64" in %s %s:%d\n",
           v, v, file, func, line);
    return v;
}
#define ffio_read_varlen(bc) get_v_trace(bc,  __FILE__, __PRETTY_FUNCTION__, __LINE__)
#define get_s(bc)            get_s_trace(bc,  __FILE__, __PRETTY_FUNCTION__, __LINE__)
#define get_fourcc(bc)       get_4cc_trace(bc, __FILE__, __PRETTY_FUNCTION__, __LINE__)
#endif

static int get_packetheader(NUTContext *nut, AVIOContext *bc,
                            int calculate_checksum, uint64_t startcode)
{
    int64_t size;
//    start = avio_tell(bc) - 8;

    startcode = av_be2ne64(startcode);
    startcode = ff_crc04C11DB7_update(0, (uint8_t*) &startcode, 8);

    ffio_init_checksum(bc, ff_crc04C11DB7_update, startcode);
    size = ffio_read_varlen(bc);
    if (size > 4096)
        avio_rb32(bc);
    if (ffio_get_checksum(bc) && size > 4096)
        return -1;

    ffio_init_checksum(bc, calculate_checksum ? ff_crc04C11DB7_update : NULL, 0);

    return size;
}

static uint64_t find_any_startcode(AVIOContext *bc, int64_t pos)
{
    uint64_t state = 0;

    if (pos >= 0)
        /* Note, this may fail if the stream is not seekable, but that should
         * not matter, as in this case we simply start where we currently are */
        avio_seek(bc, pos, SEEK_SET);
    while (!url_feof(bc)) {
        state = (state << 8) | avio_r8(bc);
        if ((state >> 56) != 'N')
            continue;
        switch (state) {
        case MAIN_STARTCODE:
        case STREAM_STARTCODE:
        case SYNCPOINT_STARTCODE:
        case INFO_STARTCODE:
        case INDEX_STARTCODE:
            return state;
        }
    }

    return 0;
}

/**
 * Find the given startcode.
 * @param code the startcode
 * @param pos the start position of the search, or -1 if the current position
 * @return the position of the startcode or -1 if not found
 */
static int64_t find_startcode(AVIOContext *bc, uint64_t code, int64_t pos)
{
    for (;;) {
        uint64_t startcode = find_any_startcode(bc, pos);
        if (startcode == code)
            return avio_tell(bc) - 8;
        else if (startcode == 0)
            return -1;
        pos = -1;
    }
}

static int nut_probe(AVProbeData *p)
{
    int i;
    uint64_t code = 0;

    for (i = 0; i < p->buf_size; i++) {
        code = (code << 8) | p->buf[i];
        if (code == MAIN_STARTCODE)
            return AVPROBE_SCORE_MAX;
    }
    return 0;
}

#define GET_V(dst, check)                                                     \
    do {                                                                      \
        tmp = ffio_read_varlen(bc);                                           \
        if (!(check)) {                                                       \
            av_log(s, AV_LOG_ERROR, "Error " #dst " is (%"PRId64")\n", tmp);  \
            return -1;                                                        \
        }                                                                     \
        dst = tmp;                                                            \
    } while (0)

static int skip_reserved(AVIOContext *bc, int64_t pos)
{
    pos -= avio_tell(bc);
    if (pos < 0) {
        avio_seek(bc, pos, SEEK_CUR);
        return -1;
    } else {
        while (pos--)
            avio_r8(bc);
        return 0;
    }
}

static int decode_main_header(NUTContext *nut)
{
    AVFormatContext *s = nut->avf;
    AVIOContext *bc    = s->pb;
    uint64_t tmp, end;
    unsigned int stream_count;
    int i, j, count;
    int tmp_stream, tmp_mul, tmp_pts, tmp_size, tmp_res, tmp_head_idx;

    end  = get_packetheader(nut, bc, 1, MAIN_STARTCODE);
    end += avio_tell(bc);

    GET_V(tmp, tmp >= 2 && tmp <= 3);
    GET_V(stream_count, tmp > 0 && tmp <= NUT_MAX_STREAMS);

    nut->max_distance = ffio_read_varlen(bc);
    if (nut->max_distance > 65536) {
        av_log(s, AV_LOG_DEBUG, "max_distance %d\n", nut->max_distance);
        nut->max_distance = 65536;
    }

    GET_V(nut->time_base_count, tmp > 0 && tmp < INT_MAX / sizeof(AVRational));
    nut->time_base = av_malloc(nut->time_base_count * sizeof(AVRational));

    for (i = 0; i < nut->time_base_count; i++) {
        GET_V(nut->time_base[i].num, tmp > 0 && tmp < (1ULL << 31));
        GET_V(nut->time_base[i].den, tmp > 0 && tmp < (1ULL << 31));
        if (av_gcd(nut->time_base[i].num, nut->time_base[i].den) != 1) {
            av_log(s, AV_LOG_ERROR, "time base invalid\n");
            return AVERROR_INVALIDDATA;
        }
    }
    tmp_pts      = 0;
    tmp_mul      = 1;
    tmp_stream   = 0;
    tmp_head_idx = 0;
    for (i = 0; i < 256;) {
        int tmp_flags  = ffio_read_varlen(bc);
        int tmp_fields = ffio_read_varlen(bc);

        if (tmp_fields > 0)
            tmp_pts = get_s(bc);
        if (tmp_fields > 1)
            tmp_mul = ffio_read_varlen(bc);
        if (tmp_fields > 2)
            tmp_stream = ffio_read_varlen(bc);
        if (tmp_fields > 3)
            tmp_size = ffio_read_varlen(bc);
        else
            tmp_size = 0;
        if (tmp_fields > 4)
            tmp_res = ffio_read_varlen(bc);
        else
            tmp_res = 0;
        if (tmp_fields > 5)
            count = ffio_read_varlen(bc);
        else
            count = tmp_mul - tmp_size;
        if (tmp_fields > 6)
            get_s(bc);
        if (tmp_fields > 7)
            tmp_head_idx = ffio_read_varlen(bc);

        while (tmp_fields-- > 8)
            ffio_read_varlen(bc);

        if (count == 0 || i + count > 256) {
            av_log(s, AV_LOG_ERROR, "illegal count %d at %d\n", count, i);
            return AVERROR_INVALIDDATA;
        }
        if (tmp_stream >= stream_count) {
            av_log(s, AV_LOG_ERROR, "illegal stream number\n");
            return AVERROR_INVALIDDATA;
        }

        for (j = 0; j < count; j++, i++) {
            if (i == 'N') {
                nut->frame_code[i].flags = FLAG_INVALID;
                j--;
                continue;
            }
            nut->frame_code[i].flags          = tmp_flags;
            nut->frame_code[i].pts_delta      = tmp_pts;
            nut->frame_code[i].stream_id      = tmp_stream;
            nut->frame_code[i].size_mul       = tmp_mul;
            nut->frame_code[i].size_lsb       = tmp_size + j;
            nut->frame_code[i].reserved_count = tmp_res;
            nut->frame_code[i].header_idx     = tmp_head_idx;
        }
    }
    av_assert0(nut->frame_code['N'].flags == FLAG_INVALID);

    if (end > avio_tell(bc) + 4) {
        int rem = 1024;
        GET_V(nut->header_count, tmp < 128U);
        nut->header_count++;
        for (i = 1; i < nut->header_count; i++) {
            uint8_t *hdr;
            GET_V(nut->header_len[i], tmp > 0 && tmp < 256);
            rem -= nut->header_len[i];
            if (rem < 0) {
                av_log(s, AV_LOG_ERROR, "invalid elision header\n");
                return AVERROR_INVALIDDATA;
            }
            hdr = av_malloc(nut->header_len[i]);
            if (!hdr)
                return AVERROR(ENOMEM);
            avio_read(bc, hdr, nut->header_len[i]);
            nut->header[i] = hdr;
        }
        av_assert0(nut->header_len[0] == 0);
    }

    if (skip_reserved(bc, end) || ffio_get_checksum(bc)) {
        av_log(s, AV_LOG_ERROR, "main header checksum mismatch\n");
        return AVERROR_INVALIDDATA;
    }

    nut->stream = av_mallocz(sizeof(StreamContext) * stream_count);
    for (i = 0; i < stream_count; i++)
        avformat_new_stream(s, NULL);

    return 0;
}

static int decode_stream_header(NUTContext *nut)
{
    AVFormatContext *s = nut->avf;
    AVIOContext *bc    = s->pb;
    StreamContext *stc;
    int class, stream_id;
    uint64_t tmp, end;
    AVStream *st;

    end  = get_packetheader(nut, bc, 1, STREAM_STARTCODE);
    end += avio_tell(bc);

    GET_V(stream_id, tmp < s->nb_streams && !nut->stream[tmp].time_base);
    stc = &nut->stream[stream_id];
    st  = s->streams[stream_id];
    if (!st)
        return AVERROR(ENOMEM);

    class                = ffio_read_varlen(bc);
    tmp                  = get_fourcc(bc);
    st->codec->codec_tag = tmp;
    switch (class) {
    case 0:
        st->codec->codec_type = AVMEDIA_TYPE_VIDEO;
        st->codec->codec_id   = av_codec_get_id((const AVCodecTag * const []) {
                                                    ff_nut_video_tags,
                                                    ff_codec_bmp_tags,
                                                    0
                                                },
                                                tmp);
        break;
    case 1:
        st->codec->codec_type = AVMEDIA_TYPE_AUDIO;
        st->codec->codec_id   = av_codec_get_id((const AVCodecTag * const []) {
                                                    ff_nut_audio_tags,
                                                    ff_codec_wav_tags,
                                                    0
                                                },
                                                tmp);
        break;
    case 2:
        st->codec->codec_type = AVMEDIA_TYPE_SUBTITLE;
        st->codec->codec_id   = ff_codec_get_id(ff_nut_subtitle_tags, tmp);
        break;
    case 3:
        st->codec->codec_type = AVMEDIA_TYPE_DATA;
        st->codec->codec_id   = ff_codec_get_id(ff_nut_data_tags, tmp);
        break;
    default:
        av_log(s, AV_LOG_ERROR, "unknown stream class (%d)\n", class);
        return -1;
    }
    if (class < 3 && st->codec->codec_id == AV_CODEC_ID_NONE)
        av_log(s, AV_LOG_ERROR,
               "Unknown codec tag '0x%04x' for stream number %d\n",
               (unsigned int) tmp, stream_id);

    GET_V(stc->time_base_id, tmp < nut->time_base_count);
    GET_V(stc->msb_pts_shift, tmp < 16);
    stc->max_pts_distance = ffio_read_varlen(bc);
    GET_V(stc->decode_delay, tmp < 1000); // sanity limit, raise this if Moore's law is true
    st->codec->has_b_frames = stc->decode_delay;
    ffio_read_varlen(bc); // stream flags

    GET_V(st->codec->extradata_size, tmp < (1 << 30));
    if (st->codec->extradata_size) {
        st->codec->extradata = av_mallocz(st->codec->extradata_size +
                                          FF_INPUT_BUFFER_PADDING_SIZE);
        avio_read(bc, st->codec->extradata, st->codec->extradata_size);
    }

    if (st->codec->codec_type == AVMEDIA_TYPE_VIDEO) {
        GET_V(st->codec->width,  tmp > 0);
        GET_V(st->codec->height, tmp > 0);
        st->sample_aspect_ratio.num = ffio_read_varlen(bc);
        st->sample_aspect_ratio.den = ffio_read_varlen(bc);
        if ((!st->sample_aspect_ratio.num) != (!st->sample_aspect_ratio.den)) {
            av_log(s, AV_LOG_ERROR, "invalid aspect ratio %d/%d\n",
                   st->sample_aspect_ratio.num, st->sample_aspect_ratio.den);
            return -1;
        }
        ffio_read_varlen(bc); /* csp type */
    } else if (st->codec->codec_type == AVMEDIA_TYPE_AUDIO) {
        GET_V(st->codec->sample_rate, tmp > 0);
        ffio_read_varlen(bc); // samplerate_den
        GET_V(st->codec->channels, tmp > 0);
    }
    if (skip_reserved(bc, end) || ffio_get_checksum(bc)) {
        av_log(s, AV_LOG_ERROR,
               "stream header %d checksum mismatch\n", stream_id);
        return -1;
    }
    stc->time_base = &nut->time_base[stc->time_base_id];
    avpriv_set_pts_info(s->streams[stream_id], 63, stc->time_base->num,
                        stc->time_base->den);
    return 0;
}

static void set_disposition_bits(AVFormatContext *avf, char *value,
                                 int stream_id)
{
    int flag = 0, i;

    for (i = 0; ff_nut_dispositions[i].flag; ++i)
        if (!strcmp(ff_nut_dispositions[i].str, value))
            flag = ff_nut_dispositions[i].flag;
    if (!flag)
        av_log(avf, AV_LOG_INFO, "unknown disposition type '%s'\n", value);
    for (i = 0; i < avf->nb_streams; ++i)
        if (stream_id == i || stream_id == -1)
            avf->streams[i]->disposition |= flag;
}

static int decode_info_header(NUTContext *nut)
{
    AVFormatContext *s = nut->avf;
    AVIOContext *bc    = s->pb;
    uint64_t tmp, chapter_start, chapter_len;
    unsigned int stream_id_plus1, count;
    int chapter_id, i;
    int64_t value, end;
    char name[256], str_value[1024], type_str[256];
    const char *type;
    AVChapter *chapter      = NULL;
    AVStream *st            = NULL;
    AVDictionary **metadata = NULL;

    end  = get_packetheader(nut, bc, 1, INFO_STARTCODE);
    end += avio_tell(bc);

    GET_V(stream_id_plus1, tmp <= s->nb_streams);
    chapter_id    = get_s(bc);
    chapter_start = ffio_read_varlen(bc);
    chapter_len   = ffio_read_varlen(bc);
    count         = ffio_read_varlen(bc);

    if (chapter_id && !stream_id_plus1) {
        int64_t start = chapter_start / nut->time_base_count;
        chapter = avpriv_new_chapter(s, chapter_id,
                                     nut->time_base[chapter_start %
                                                    nut->time_base_count],
                                     start, start + chapter_len, NULL);
        metadata = &chapter->metadata;
    } else if (stream_id_plus1) {
        st       = s->streams[stream_id_plus1 - 1];
        metadata = &st->metadata;
    } else
        metadata = &s->metadata;

    for (i = 0; i < count; i++) {
        get_str(bc, name, sizeof(name));
        value = get_s(bc);
        if (value == -1) {
            type = "UTF-8";
            get_str(bc, str_value, sizeof(str_value));
        } else if (value == -2) {
            get_str(bc, type_str, sizeof(type_str));
            type = type_str;
            get_str(bc, str_value, sizeof(str_value));
        } else if (value == -3) {
            type  = "s";
            value = get_s(bc);
        } else if (value == -4) {
            type  = "t";
            value = ffio_read_varlen(bc);
        } else if (value < -4) {
            type = "r";
            get_s(bc);
        } else {
            type = "v";
        }

        if (stream_id_plus1 > s->nb_streams) {
            av_log(s, AV_LOG_ERROR, "invalid stream id for info packet\n");
            continue;
        }

        if (!strcmp(type, "UTF-8")) {
            if (chapter_id == 0 && !strcmp(name, "Disposition")) {
                set_disposition_bits(s, str_value, stream_id_plus1 - 1);
                continue;
            }

            if (stream_id_plus1 && !strcmp(name, "r_frame_rate")) {
                sscanf(str_value, "%d/%d", &st->r_frame_rate.num, &st->r_frame_rate.den);
                if (st->r_frame_rate.num >= 1000LL*st->r_frame_rate.den)
                    st->r_frame_rate.num = st->r_frame_rate.den = 0;
                continue;
            }

            if (metadata && av_strcasecmp(name, "Uses") &&
                av_strcasecmp(name, "Depends") && av_strcasecmp(name, "Replaces"))
                av_dict_set(metadata, name, str_value, 0);
        }
    }

    if (skip_reserved(bc, end) || ffio_get_checksum(bc)) {
        av_log(s, AV_LOG_ERROR, "info header checksum mismatch\n");
        return -1;
    }
    return 0;
}

static int decode_syncpoint(NUTContext *nut, int64_t *ts, int64_t *back_ptr)
{
    AVFormatContext *s = nut->avf;
    AVIOContext *bc    = s->pb;
<<<<<<< HEAD
    int64_t end;
    uint64_t tmp;
=======
    int64_t end, tmp;
    int ret;
>>>>>>> 65830277

    nut->last_syncpoint_pos = avio_tell(bc) - 8;

    end  = get_packetheader(nut, bc, 1, SYNCPOINT_STARTCODE);
    end += avio_tell(bc);

    tmp       = ffio_read_varlen(bc);
    *back_ptr = nut->last_syncpoint_pos - 16 * ffio_read_varlen(bc);
    if (*back_ptr < 0)
        return -1;

    ff_nut_reset_ts(nut, nut->time_base[tmp % nut->time_base_count],
                    tmp / nut->time_base_count);

    if (skip_reserved(bc, end) || ffio_get_checksum(bc)) {
        av_log(s, AV_LOG_ERROR, "sync point checksum mismatch\n");
        return -1;
    }

<<<<<<< HEAD
    *ts = tmp / nut->time_base_count *
          av_q2d(nut->time_base[tmp % nut->time_base_count]) * AV_TIME_BASE;
    ff_nut_add_sp(nut, nut->last_syncpoint_pos, *back_ptr, *ts);
=======
    *ts = tmp / s->nb_streams *
          av_q2d(nut->time_base[tmp % s->nb_streams]) * AV_TIME_BASE;

    if ((ret = ff_nut_add_sp(nut, nut->last_syncpoint_pos, *back_ptr, *ts)) < 0)
        return ret;
>>>>>>> 65830277

    return 0;
}

//FIXME calculate exactly, this is just a good approximation.
static int64_t find_duration(NUTContext *nut, int64_t filesize)
{
    AVFormatContext *s = nut->avf;
    int64_t duration = 0;

    int64_t pos = FFMAX(0, filesize - 2*nut->max_distance);
    for(;;){
        int64_t ts = nut_read_timestamp(s, -1, &pos, INT64_MAX);
        if(ts < 0)
            break;
        duration = FFMAX(duration, ts);
        pos++;
    }
    if(duration > 0)
        s->duration_estimation_method = AVFMT_DURATION_FROM_PTS;
    return duration;
}

static int find_and_decode_index(NUTContext *nut)
{
    AVFormatContext *s = nut->avf;
    AVIOContext *bc    = s->pb;
    uint64_t tmp, end;
    int i, j, syncpoint_count;
    int64_t filesize = avio_size(bc);
    int64_t *syncpoints;
    int8_t *has_keyframe;
    int ret = -1;

    if(filesize <= 0)
        return -1;

    avio_seek(bc, filesize - 12, SEEK_SET);
    avio_seek(bc, filesize - avio_rb64(bc), SEEK_SET);
    if (avio_rb64(bc) != INDEX_STARTCODE) {
        av_log(s, AV_LOG_ERROR, "no index at the end\n");

        if(s->duration<=0)
            s->duration = find_duration(nut, filesize);
        return -1;
    }

    end  = get_packetheader(nut, bc, 1, INDEX_STARTCODE);
    end += avio_tell(bc);

    ffio_read_varlen(bc); // max_pts
    GET_V(syncpoint_count, tmp < INT_MAX / 8 && tmp > 0);
    syncpoints   = av_malloc(sizeof(int64_t) *  syncpoint_count);
    has_keyframe = av_malloc(sizeof(int8_t)  * (syncpoint_count + 1));
    for (i = 0; i < syncpoint_count; i++) {
        syncpoints[i] = ffio_read_varlen(bc);
        if (syncpoints[i] <= 0)
            goto fail;
        if (i)
            syncpoints[i] += syncpoints[i - 1];
    }

    for (i = 0; i < s->nb_streams; i++) {
        int64_t last_pts = -1;
        for (j = 0; j < syncpoint_count;) {
            uint64_t x = ffio_read_varlen(bc);
            int type   = x & 1;
            int n      = j;
            x >>= 1;
            if (type) {
                int flag = x & 1;
                x >>= 1;
                if (n + x >= syncpoint_count + 1) {
                    av_log(s, AV_LOG_ERROR, "index overflow A %d + %"PRIu64" >= %d\n", n, x, syncpoint_count + 1);
                    goto fail;
                }
                while (x--)
                    has_keyframe[n++] = flag;
                has_keyframe[n++] = !flag;
            } else {
                while (x != 1) {
                    if (n >= syncpoint_count + 1) {
                        av_log(s, AV_LOG_ERROR, "index overflow B\n");
                        goto fail;
                    }
                    has_keyframe[n++] = x & 1;
                    x >>= 1;
                }
            }
            if (has_keyframe[0]) {
                av_log(s, AV_LOG_ERROR, "keyframe before first syncpoint in index\n");
                goto fail;
            }
            av_assert0(n <= syncpoint_count + 1);
            for (; j < n && j < syncpoint_count; j++) {
                if (has_keyframe[j]) {
                    uint64_t B, A = ffio_read_varlen(bc);
                    if (!A) {
                        A = ffio_read_varlen(bc);
                        B = ffio_read_varlen(bc);
                        // eor_pts[j][i] = last_pts + A + B
                    } else
                        B = 0;
                    av_add_index_entry(s->streams[i], 16 * syncpoints[j - 1],
                                       last_pts + A, 0, 0, AVINDEX_KEYFRAME);
                    last_pts += A + B;
                }
            }
        }
    }

    if (skip_reserved(bc, end) || ffio_get_checksum(bc)) {
        av_log(s, AV_LOG_ERROR, "index checksum mismatch\n");
        goto fail;
    }
    ret = 0;

fail:
    av_free(syncpoints);
    av_free(has_keyframe);
    return ret;
}

static int nut_read_header(AVFormatContext *s)
{
    NUTContext *nut = s->priv_data;
    AVIOContext *bc = s->pb;
    int64_t pos;
    int initialized_stream_count;

    nut->avf = s;

    /* main header */
    pos = 0;
    do {
        pos = find_startcode(bc, MAIN_STARTCODE, pos) + 1;
        if (pos < 0 + 1) {
            av_log(s, AV_LOG_ERROR, "No main startcode found.\n");
            return AVERROR_INVALIDDATA;
        }
    } while (decode_main_header(nut) < 0);

    /* stream headers */
    pos = 0;
    for (initialized_stream_count = 0; initialized_stream_count < s->nb_streams;) {
        pos = find_startcode(bc, STREAM_STARTCODE, pos) + 1;
        if (pos < 0 + 1) {
            av_log(s, AV_LOG_ERROR, "Not all stream headers found.\n");
            return AVERROR_INVALIDDATA;
        }
        if (decode_stream_header(nut) >= 0)
            initialized_stream_count++;
    }

    /* info headers */
    pos = 0;
    for (;;) {
        uint64_t startcode = find_any_startcode(bc, pos);
        pos = avio_tell(bc);

        if (startcode == 0) {
            av_log(s, AV_LOG_ERROR, "EOF before video frames\n");
            return AVERROR_INVALIDDATA;
        } else if (startcode == SYNCPOINT_STARTCODE) {
            nut->next_startcode = startcode;
            break;
        } else if (startcode != INFO_STARTCODE) {
            continue;
        }

        decode_info_header(nut);
    }

    s->data_offset = pos - 8;

    if (bc->seekable) {
        int64_t orig_pos = avio_tell(bc);
        find_and_decode_index(nut);
        avio_seek(bc, orig_pos, SEEK_SET);
    }
    av_assert0(nut->next_startcode == SYNCPOINT_STARTCODE);

    ff_metadata_conv_ctx(s, NULL, ff_nut_metadata_conv);

    return 0;
}

static int decode_frame_header(NUTContext *nut, int64_t *pts, int *stream_id,
                               uint8_t *header_idx, int frame_code)
{
    AVFormatContext *s = nut->avf;
    AVIOContext *bc    = s->pb;
    StreamContext *stc;
    int size, flags, size_mul, pts_delta, i, reserved_count;
    uint64_t tmp;

    if (avio_tell(bc) > nut->last_syncpoint_pos + nut->max_distance) {
        av_log(s, AV_LOG_ERROR,
               "Last frame must have been damaged %"PRId64" > %"PRId64" + %d\n",
               avio_tell(bc), nut->last_syncpoint_pos, nut->max_distance);
        return AVERROR_INVALIDDATA;
    }

    flags          = nut->frame_code[frame_code].flags;
    size_mul       = nut->frame_code[frame_code].size_mul;
    size           = nut->frame_code[frame_code].size_lsb;
    *stream_id     = nut->frame_code[frame_code].stream_id;
    pts_delta      = nut->frame_code[frame_code].pts_delta;
    reserved_count = nut->frame_code[frame_code].reserved_count;
    *header_idx    = nut->frame_code[frame_code].header_idx;

    if (flags & FLAG_INVALID)
        return AVERROR_INVALIDDATA;
    if (flags & FLAG_CODED)
        flags ^= ffio_read_varlen(bc);
    if (flags & FLAG_STREAM_ID) {
        GET_V(*stream_id, tmp < s->nb_streams);
    }
    stc = &nut->stream[*stream_id];
    if (flags & FLAG_CODED_PTS) {
        int coded_pts = ffio_read_varlen(bc);
        // FIXME check last_pts validity?
        if (coded_pts < (1 << stc->msb_pts_shift)) {
            *pts = ff_lsb2full(stc, coded_pts);
        } else
            *pts = coded_pts - (1LL << stc->msb_pts_shift);
    } else
        *pts = stc->last_pts + pts_delta;
    if (flags & FLAG_SIZE_MSB)
        size += size_mul * ffio_read_varlen(bc);
    if (flags & FLAG_MATCH_TIME)
        get_s(bc);
    if (flags & FLAG_HEADER_IDX)
        *header_idx = ffio_read_varlen(bc);
    if (flags & FLAG_RESERVED)
        reserved_count = ffio_read_varlen(bc);
    for (i = 0; i < reserved_count; i++)
        ffio_read_varlen(bc);

    if (*header_idx >= (unsigned)nut->header_count) {
        av_log(s, AV_LOG_ERROR, "header_idx invalid\n");
        return AVERROR_INVALIDDATA;
    }
    if (size > 4096)
        *header_idx = 0;
    size -= nut->header_len[*header_idx];

    if (flags & FLAG_CHECKSUM) {
        avio_rb32(bc); // FIXME check this
    } else if (size > 2 * nut->max_distance || FFABS(stc->last_pts - *pts) >
               stc->max_pts_distance) {
        av_log(s, AV_LOG_ERROR, "frame size > 2max_distance and no checksum\n");
        return AVERROR_INVALIDDATA;
    }

    stc->last_pts   = *pts;
    stc->last_flags = flags;

    return size;
}

static int decode_frame(NUTContext *nut, AVPacket *pkt, int frame_code)
{
    AVFormatContext *s = nut->avf;
    AVIOContext *bc    = s->pb;
    int size, stream_id, discard;
    int64_t pts, last_IP_pts;
    StreamContext *stc;
    uint8_t header_idx;

    size = decode_frame_header(nut, &pts, &stream_id, &header_idx, frame_code);
    if (size < 0)
        return size;

    stc = &nut->stream[stream_id];

    if (stc->last_flags & FLAG_KEY)
        stc->skip_until_key_frame = 0;

    discard     = s->streams[stream_id]->discard;
    last_IP_pts = s->streams[stream_id]->last_IP_pts;
    if ((discard >= AVDISCARD_NONKEY && !(stc->last_flags & FLAG_KEY)) ||
        (discard >= AVDISCARD_BIDIR  && last_IP_pts != AV_NOPTS_VALUE &&
         last_IP_pts > pts) ||
        discard >= AVDISCARD_ALL ||
        stc->skip_until_key_frame) {
        avio_skip(bc, size);
        return 1;
    }

    if (av_new_packet(pkt, size + nut->header_len[header_idx]) < 0)
        return AVERROR(ENOMEM);
    memcpy(pkt->data, nut->header[header_idx], nut->header_len[header_idx]);
    pkt->pos = avio_tell(bc); // FIXME
    avio_read(bc, pkt->data + nut->header_len[header_idx], size);

    pkt->stream_index = stream_id;
    if (stc->last_flags & FLAG_KEY)
        pkt->flags |= AV_PKT_FLAG_KEY;
    pkt->pts = pts;

    return 0;
}

static int nut_read_packet(AVFormatContext *s, AVPacket *pkt)
{
    NUTContext *nut = s->priv_data;
    AVIOContext *bc = s->pb;
    int i, frame_code = 0, ret, skip;
    int64_t ts, back_ptr;

    for (;;) {
        int64_t pos  = avio_tell(bc);
        uint64_t tmp = nut->next_startcode;
        nut->next_startcode = 0;

        if (tmp) {
            pos -= 8;
        } else {
            frame_code = avio_r8(bc);
            if (url_feof(bc))
                return -1;
            if (frame_code == 'N') {
                tmp = frame_code;
                for (i = 1; i < 8; i++)
                    tmp = (tmp << 8) + avio_r8(bc);
            }
        }
        switch (tmp) {
        case MAIN_STARTCODE:
        case STREAM_STARTCODE:
        case INDEX_STARTCODE:
            skip = get_packetheader(nut, bc, 0, tmp);
            avio_skip(bc, skip);
            break;
        case INFO_STARTCODE:
            if (decode_info_header(nut) < 0)
                goto resync;
            break;
        case SYNCPOINT_STARTCODE:
            if (decode_syncpoint(nut, &ts, &back_ptr) < 0)
                goto resync;
            frame_code = avio_r8(bc);
        case 0:
            ret = decode_frame(nut, pkt, frame_code);
            if (ret == 0)
                return 0;
            else if (ret == 1) // OK but discard packet
                break;
        default:
resync:
            av_log(s, AV_LOG_DEBUG, "syncing from %"PRId64"\n", pos);
            tmp = find_any_startcode(bc, nut->last_syncpoint_pos + 1);
            if (tmp == 0)
                return AVERROR_INVALIDDATA;
            av_log(s, AV_LOG_DEBUG, "sync\n");
            nut->next_startcode = tmp;
        }
    }
}

static int64_t nut_read_timestamp(AVFormatContext *s, int stream_index,
                                  int64_t *pos_arg, int64_t pos_limit)
{
    NUTContext *nut = s->priv_data;
    AVIOContext *bc = s->pb;
    int64_t pos, pts, back_ptr;
    av_log(s, AV_LOG_DEBUG, "read_timestamp(X,%d,%"PRId64",%"PRId64")\n",
           stream_index, *pos_arg, pos_limit);

    pos = *pos_arg;
    do {
        pos = find_startcode(bc, SYNCPOINT_STARTCODE, pos) + 1;
        if (pos < 1) {
            av_log(s, AV_LOG_ERROR, "read_timestamp failed.\n");
            return AV_NOPTS_VALUE;
        }
    } while (decode_syncpoint(nut, &pts, &back_ptr) < 0);
    *pos_arg = pos - 1;
    av_assert0(nut->last_syncpoint_pos == *pos_arg);

    av_log(s, AV_LOG_DEBUG, "return %"PRId64" %"PRId64"\n", pts, back_ptr);
    if (stream_index == -2)
        return back_ptr;
    av_assert0(stream_index == -1);
    return pts;
}

static int read_seek(AVFormatContext *s, int stream_index,
                     int64_t pts, int flags)
{
    NUTContext *nut    = s->priv_data;
    AVStream *st       = s->streams[stream_index];
    Syncpoint dummy    = { .ts = pts * av_q2d(st->time_base) * AV_TIME_BASE };
    Syncpoint nopts_sp = { .ts = AV_NOPTS_VALUE, .back_ptr = AV_NOPTS_VALUE };
    Syncpoint *sp, *next_node[2] = { &nopts_sp, &nopts_sp };
    int64_t pos, pos2, ts;
    int i;

    if (st->index_entries) {
        int index = av_index_search_timestamp(st, pts, flags);
        if (index < 0)
            index = av_index_search_timestamp(st, pts, flags ^ AVSEEK_FLAG_BACKWARD);
        if (index < 0)
            return -1;

        pos2 = st->index_entries[index].pos;
        ts   = st->index_entries[index].timestamp;
    } else {
        av_tree_find(nut->syncpoints, &dummy, (void *) ff_nut_sp_pts_cmp,
                     (void **) next_node);
        av_log(s, AV_LOG_DEBUG, "%"PRIu64"-%"PRIu64" %"PRId64"-%"PRId64"\n",
               next_node[0]->pos, next_node[1]->pos, next_node[0]->ts,
               next_node[1]->ts);
        pos = ff_gen_search(s, -1, dummy.ts, next_node[0]->pos,
                            next_node[1]->pos, next_node[1]->pos,
                            next_node[0]->ts, next_node[1]->ts,
                            AVSEEK_FLAG_BACKWARD, &ts, nut_read_timestamp);

        if (!(flags & AVSEEK_FLAG_BACKWARD)) {
            dummy.pos    = pos + 16;
            next_node[1] = &nopts_sp;
            av_tree_find(nut->syncpoints, &dummy, (void *) ff_nut_sp_pos_cmp,
                         (void **) next_node);
            pos2 = ff_gen_search(s, -2, dummy.pos, next_node[0]->pos,
                                 next_node[1]->pos, next_node[1]->pos,
                                 next_node[0]->back_ptr, next_node[1]->back_ptr,
                                 flags, &ts, nut_read_timestamp);
            if (pos2 >= 0)
                pos = pos2;
            // FIXME dir but I think it does not matter
        }
        dummy.pos = pos;
        sp = av_tree_find(nut->syncpoints, &dummy, (void *) ff_nut_sp_pos_cmp,
                          NULL);

        av_assert0(sp);
        pos2 = sp->back_ptr - 15;
    }
    av_log(NULL, AV_LOG_DEBUG, "SEEKTO: %"PRId64"\n", pos2);
    pos = find_startcode(s->pb, SYNCPOINT_STARTCODE, pos2);
    avio_seek(s->pb, pos, SEEK_SET);
    av_log(NULL, AV_LOG_DEBUG, "SP: %"PRId64"\n", pos);
    if (pos2 > pos || pos2 + 15 < pos)
        av_log(NULL, AV_LOG_ERROR, "no syncpoint at backptr pos\n");
    for (i = 0; i < s->nb_streams; i++)
        nut->stream[i].skip_until_key_frame = 1;

    return 0;
}

static int nut_read_close(AVFormatContext *s)
{
    NUTContext *nut = s->priv_data;
    int i;

    av_freep(&nut->time_base);
    av_freep(&nut->stream);
    ff_nut_free_sp(nut);
    for (i = 1; i < nut->header_count; i++)
        av_freep(&nut->header[i]);

    return 0;
}

AVInputFormat ff_nut_demuxer = {
    .name           = "nut",
    .long_name      = NULL_IF_CONFIG_SMALL("NUT"),
    .flags          = AVFMT_SEEK_TO_PTS,
    .priv_data_size = sizeof(NUTContext),
    .read_probe     = nut_probe,
    .read_header    = nut_read_header,
    .read_packet    = nut_read_packet,
    .read_close     = nut_read_close,
    .read_seek      = read_seek,
    .extensions     = "nut",
    .codec_tag      = ff_nut_codec_tags,
};<|MERGE_RESOLUTION|>--- conflicted
+++ resolved
@@ -544,13 +544,9 @@
 {
     AVFormatContext *s = nut->avf;
     AVIOContext *bc    = s->pb;
-<<<<<<< HEAD
     int64_t end;
     uint64_t tmp;
-=======
-    int64_t end, tmp;
     int ret;
->>>>>>> 65830277
 
     nut->last_syncpoint_pos = avio_tell(bc) - 8;
 
@@ -570,17 +566,11 @@
         return -1;
     }
 
-<<<<<<< HEAD
     *ts = tmp / nut->time_base_count *
           av_q2d(nut->time_base[tmp % nut->time_base_count]) * AV_TIME_BASE;
-    ff_nut_add_sp(nut, nut->last_syncpoint_pos, *back_ptr, *ts);
-=======
-    *ts = tmp / s->nb_streams *
-          av_q2d(nut->time_base[tmp % s->nb_streams]) * AV_TIME_BASE;
 
     if ((ret = ff_nut_add_sp(nut, nut->last_syncpoint_pos, *back_ptr, *ts)) < 0)
         return ret;
->>>>>>> 65830277
 
     return 0;
 }
