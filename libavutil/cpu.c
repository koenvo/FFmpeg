/*
 * This file is part of FFmpeg.
 *
 * FFmpeg is free software; you can redistribute it and/or
 * modify it under the terms of the GNU Lesser General Public
 * License as published by the Free Software Foundation; either
 * version 2.1 of the License, or (at your option) any later version.
 *
 * FFmpeg is distributed in the hope that it will be useful,
 * but WITHOUT ANY WARRANTY; without even the implied warranty of
 * MERCHANTABILITY or FITNESS FOR A PARTICULAR PURPOSE.  See the GNU
 * Lesser General Public License for more details.
 *
 * You should have received a copy of the GNU Lesser General Public
 * License along with FFmpeg; if not, write to the Free Software
 * Foundation, Inc., 51 Franklin Street, Fifth Floor, Boston, MA 02110-1301 USA
 */

#include <stdint.h>

#include "cpu.h"
#include "cpu_internal.h"
#include "config.h"
#include "opt.h"
#include "common.h"

#if HAVE_SCHED_GETAFFINITY
#ifndef _GNU_SOURCE
# define _GNU_SOURCE
#endif
#include <sched.h>
#endif
#if HAVE_GETPROCESSAFFINITYMASK || HAVE_WINRT
#include <windows.h>
#endif
#if HAVE_SYSCTL
#if HAVE_SYS_PARAM_H
#include <sys/param.h>
#endif
#include <sys/types.h>
#include <sys/sysctl.h>
#endif
#if HAVE_UNISTD_H
#include <unistd.h>
#endif

static int flags, checked;

void av_force_cpu_flags(int arg){
    if (   (arg & ( AV_CPU_FLAG_3DNOW    |
                    AV_CPU_FLAG_3DNOWEXT |
                    AV_CPU_FLAG_MMXEXT   |
                    AV_CPU_FLAG_SSE      |
                    AV_CPU_FLAG_SSE2     |
                    AV_CPU_FLAG_SSE2SLOW |
                    AV_CPU_FLAG_SSE3     |
                    AV_CPU_FLAG_SSE3SLOW |
                    AV_CPU_FLAG_SSSE3    |
                    AV_CPU_FLAG_SSE4     |
                    AV_CPU_FLAG_SSE42    |
                    AV_CPU_FLAG_AVX      |
                    AV_CPU_FLAG_AVXSLOW  |
                    AV_CPU_FLAG_XOP      |
                    AV_CPU_FLAG_FMA3     |
                    AV_CPU_FLAG_FMA4     |
                    AV_CPU_FLAG_AVX2     ))
        && !(arg & AV_CPU_FLAG_MMX)) {
        av_log(NULL, AV_LOG_WARNING, "MMX implied by specified flags\n");
        arg |= AV_CPU_FLAG_MMX;
    }

    flags   = arg;
    checked = arg != -1;
}

int av_get_cpu_flags(void)
{
    if (checked)
        return flags;

    if (ARCH_AARCH64)
        flags = ff_get_cpu_flags_aarch64();
    if (ARCH_ARM)
        flags = ff_get_cpu_flags_arm();
    if (ARCH_PPC)
        flags = ff_get_cpu_flags_ppc();
    if (ARCH_X86)
        flags = ff_get_cpu_flags_x86();

    checked = 1;
    return flags;
}

void av_set_cpu_flags_mask(int mask)
{
    checked       = 0;
    flags         = av_get_cpu_flags() & mask;
    checked       = 1;
}

int av_parse_cpu_flags(const char *s)
{
#define CPUFLAG_MMXEXT   (AV_CPU_FLAG_MMX      | AV_CPU_FLAG_MMXEXT | AV_CPU_FLAG_CMOV)
#define CPUFLAG_3DNOW    (AV_CPU_FLAG_3DNOW    | AV_CPU_FLAG_MMX)
#define CPUFLAG_3DNOWEXT (AV_CPU_FLAG_3DNOWEXT | CPUFLAG_3DNOW)
#define CPUFLAG_SSE      (AV_CPU_FLAG_SSE      | CPUFLAG_MMXEXT)
#define CPUFLAG_SSE2     (AV_CPU_FLAG_SSE2     | CPUFLAG_SSE)
#define CPUFLAG_SSE2SLOW (AV_CPU_FLAG_SSE2SLOW | CPUFLAG_SSE2)
#define CPUFLAG_SSE3     (AV_CPU_FLAG_SSE3     | CPUFLAG_SSE2)
#define CPUFLAG_SSE3SLOW (AV_CPU_FLAG_SSE3SLOW | CPUFLAG_SSE3)
#define CPUFLAG_SSSE3    (AV_CPU_FLAG_SSSE3    | CPUFLAG_SSE3)
#define CPUFLAG_SSE4     (AV_CPU_FLAG_SSE4     | CPUFLAG_SSSE3)
#define CPUFLAG_SSE42    (AV_CPU_FLAG_SSE42    | CPUFLAG_SSE4)
#define CPUFLAG_AVX      (AV_CPU_FLAG_AVX      | CPUFLAG_SSE42)
#define CPUFLAG_AVXSLOW  (AV_CPU_FLAG_AVXSLOW  | CPUFLAG_AVX)
#define CPUFLAG_XOP      (AV_CPU_FLAG_XOP      | CPUFLAG_AVX)
#define CPUFLAG_FMA3     (AV_CPU_FLAG_FMA3     | CPUFLAG_AVX)
#define CPUFLAG_FMA4     (AV_CPU_FLAG_FMA4     | CPUFLAG_AVX)
#define CPUFLAG_AVX2     (AV_CPU_FLAG_AVX2     | CPUFLAG_AVX)
#define CPUFLAG_BMI2     (AV_CPU_FLAG_BMI2     | AV_CPU_FLAG_BMI1)
#define CPUFLAG_AESNI    (AV_CPU_FLAG_AESNI    | CPUFLAG_SSE42)
    static const AVOption cpuflags_opts[] = {
        { "flags"   , NULL, 0, AV_OPT_TYPE_FLAGS, { .i64 = 0 }, INT64_MIN, INT64_MAX, .unit = "flags" },
#if   ARCH_PPC
        { "altivec" , NULL, 0, AV_OPT_TYPE_CONST, { .i64 = AV_CPU_FLAG_ALTIVEC  },    .unit = "flags" },
#elif ARCH_X86
        { "mmx"     , NULL, 0, AV_OPT_TYPE_CONST, { .i64 = AV_CPU_FLAG_MMX      },    .unit = "flags" },
        { "mmxext"  , NULL, 0, AV_OPT_TYPE_CONST, { .i64 = CPUFLAG_MMXEXT       },    .unit = "flags" },
        { "sse"     , NULL, 0, AV_OPT_TYPE_CONST, { .i64 = CPUFLAG_SSE          },    .unit = "flags" },
        { "sse2"    , NULL, 0, AV_OPT_TYPE_CONST, { .i64 = CPUFLAG_SSE2         },    .unit = "flags" },
        { "sse2slow", NULL, 0, AV_OPT_TYPE_CONST, { .i64 = CPUFLAG_SSE2SLOW     },    .unit = "flags" },
        { "sse3"    , NULL, 0, AV_OPT_TYPE_CONST, { .i64 = CPUFLAG_SSE3         },    .unit = "flags" },
        { "sse3slow", NULL, 0, AV_OPT_TYPE_CONST, { .i64 = CPUFLAG_SSE3SLOW     },    .unit = "flags" },
        { "ssse3"   , NULL, 0, AV_OPT_TYPE_CONST, { .i64 = CPUFLAG_SSSE3        },    .unit = "flags" },
        { "atom"    , NULL, 0, AV_OPT_TYPE_CONST, { .i64 = AV_CPU_FLAG_ATOM     },    .unit = "flags" },
        { "sse4.1"  , NULL, 0, AV_OPT_TYPE_CONST, { .i64 = CPUFLAG_SSE4         },    .unit = "flags" },
        { "sse4.2"  , NULL, 0, AV_OPT_TYPE_CONST, { .i64 = CPUFLAG_SSE42        },    .unit = "flags" },
        { "avx"     , NULL, 0, AV_OPT_TYPE_CONST, { .i64 = CPUFLAG_AVX          },    .unit = "flags" },
        { "avxslow" , NULL, 0, AV_OPT_TYPE_CONST, { .i64 = CPUFLAG_AVXSLOW      },    .unit = "flags" },
        { "xop"     , NULL, 0, AV_OPT_TYPE_CONST, { .i64 = CPUFLAG_XOP          },    .unit = "flags" },
        { "fma3"    , NULL, 0, AV_OPT_TYPE_CONST, { .i64 = CPUFLAG_FMA3         },    .unit = "flags" },
        { "fma4"    , NULL, 0, AV_OPT_TYPE_CONST, { .i64 = CPUFLAG_FMA4         },    .unit = "flags" },
        { "avx2"    , NULL, 0, AV_OPT_TYPE_CONST, { .i64 = CPUFLAG_AVX2         },    .unit = "flags" },
        { "bmi1"    , NULL, 0, AV_OPT_TYPE_CONST, { .i64 = AV_CPU_FLAG_BMI1     },    .unit = "flags" },
        { "bmi2"    , NULL, 0, AV_OPT_TYPE_CONST, { .i64 = CPUFLAG_BMI2         },    .unit = "flags" },
        { "3dnow"   , NULL, 0, AV_OPT_TYPE_CONST, { .i64 = CPUFLAG_3DNOW        },    .unit = "flags" },
        { "3dnowext", NULL, 0, AV_OPT_TYPE_CONST, { .i64 = CPUFLAG_3DNOWEXT     },    .unit = "flags" },
        { "cmov",     NULL, 0, AV_OPT_TYPE_CONST, { .i64 = AV_CPU_FLAG_CMOV     },    .unit = "flags" },
        { "aesni"   , NULL, 0, AV_OPT_TYPE_CONST, { .i64 = CPUFLAG_AESNI        },    .unit = "flags" },
#elif ARCH_ARM
        { "armv5te",  NULL, 0, AV_OPT_TYPE_CONST, { .i64 = AV_CPU_FLAG_ARMV5TE  },    .unit = "flags" },
        { "armv6",    NULL, 0, AV_OPT_TYPE_CONST, { .i64 = AV_CPU_FLAG_ARMV6    },    .unit = "flags" },
        { "armv6t2",  NULL, 0, AV_OPT_TYPE_CONST, { .i64 = AV_CPU_FLAG_ARMV6T2  },    .unit = "flags" },
        { "vfp",      NULL, 0, AV_OPT_TYPE_CONST, { .i64 = AV_CPU_FLAG_VFP      },    .unit = "flags" },
        { "vfp_vm",   NULL, 0, AV_OPT_TYPE_CONST, { .i64 = AV_CPU_FLAG_VFP_VM   },    .unit = "flags" },
        { "vfpv3",    NULL, 0, AV_OPT_TYPE_CONST, { .i64 = AV_CPU_FLAG_VFPV3    },    .unit = "flags" },
        { "neon",     NULL, 0, AV_OPT_TYPE_CONST, { .i64 = AV_CPU_FLAG_NEON     },    .unit = "flags" },
#elif ARCH_AARCH64
        { "armv8",    NULL, 0, AV_OPT_TYPE_CONST, { .i64 = AV_CPU_FLAG_ARMV8    },    .unit = "flags" },
        { "neon",     NULL, 0, AV_OPT_TYPE_CONST, { .i64 = AV_CPU_FLAG_NEON     },    .unit = "flags" },
        { "vfp",      NULL, 0, AV_OPT_TYPE_CONST, { .i64 = AV_CPU_FLAG_VFP      },    .unit = "flags" },
#endif
        { NULL },
    };
    static const AVClass class = {
        .class_name = "cpuflags",
        .item_name  = av_default_item_name,
        .option     = cpuflags_opts,
        .version    = LIBAVUTIL_VERSION_INT,
    };

    int flags = 0, ret;
    const AVClass *pclass = &class;

    if ((ret = av_opt_eval_flags(&pclass, &cpuflags_opts[0], s, &flags)) < 0)
        return ret;

    return flags & INT_MAX;
}

int av_parse_cpu_caps(unsigned *flags, const char *s)
{
        static const AVOption cpuflags_opts[] = {
        { "flags"   , NULL, 0, AV_OPT_TYPE_FLAGS, { .i64 = 0 }, INT64_MIN, INT64_MAX, .unit = "flags" },
#if   ARCH_PPC
        { "altivec" , NULL, 0, AV_OPT_TYPE_CONST, { .i64 = AV_CPU_FLAG_ALTIVEC  },    .unit = "flags" },
#elif ARCH_X86
        { "mmx"     , NULL, 0, AV_OPT_TYPE_CONST, { .i64 = AV_CPU_FLAG_MMX      },    .unit = "flags" },
        { "mmx2"    , NULL, 0, AV_OPT_TYPE_CONST, { .i64 = AV_CPU_FLAG_MMX2     },    .unit = "flags" },
        { "mmxext"  , NULL, 0, AV_OPT_TYPE_CONST, { .i64 = AV_CPU_FLAG_MMX2     },    .unit = "flags" },
        { "sse"     , NULL, 0, AV_OPT_TYPE_CONST, { .i64 = AV_CPU_FLAG_SSE      },    .unit = "flags" },
        { "sse2"    , NULL, 0, AV_OPT_TYPE_CONST, { .i64 = AV_CPU_FLAG_SSE2     },    .unit = "flags" },
        { "sse2slow", NULL, 0, AV_OPT_TYPE_CONST, { .i64 = AV_CPU_FLAG_SSE2SLOW },    .unit = "flags" },
        { "sse3"    , NULL, 0, AV_OPT_TYPE_CONST, { .i64 = AV_CPU_FLAG_SSE3     },    .unit = "flags" },
        { "sse3slow", NULL, 0, AV_OPT_TYPE_CONST, { .i64 = AV_CPU_FLAG_SSE3SLOW },    .unit = "flags" },
        { "ssse3"   , NULL, 0, AV_OPT_TYPE_CONST, { .i64 = AV_CPU_FLAG_SSSE3    },    .unit = "flags" },
        { "atom"    , NULL, 0, AV_OPT_TYPE_CONST, { .i64 = AV_CPU_FLAG_ATOM     },    .unit = "flags" },
        { "sse4.1"  , NULL, 0, AV_OPT_TYPE_CONST, { .i64 = AV_CPU_FLAG_SSE4     },    .unit = "flags" },
        { "sse4.2"  , NULL, 0, AV_OPT_TYPE_CONST, { .i64 = AV_CPU_FLAG_SSE42    },    .unit = "flags" },
        { "avx"     , NULL, 0, AV_OPT_TYPE_CONST, { .i64 = AV_CPU_FLAG_AVX      },    .unit = "flags" },
        { "avxslow" , NULL, 0, AV_OPT_TYPE_CONST, { .i64 = AV_CPU_FLAG_AVXSLOW  },    .unit = "flags" },
        { "xop"     , NULL, 0, AV_OPT_TYPE_CONST, { .i64 = AV_CPU_FLAG_XOP      },    .unit = "flags" },
        { "fma3"    , NULL, 0, AV_OPT_TYPE_CONST, { .i64 = AV_CPU_FLAG_FMA3     },    .unit = "flags" },
        { "fma4"    , NULL, 0, AV_OPT_TYPE_CONST, { .i64 = AV_CPU_FLAG_FMA4     },    .unit = "flags" },
        { "avx2"    , NULL, 0, AV_OPT_TYPE_CONST, { .i64 = AV_CPU_FLAG_AVX2     },    .unit = "flags" },
        { "bmi1"    , NULL, 0, AV_OPT_TYPE_CONST, { .i64 = AV_CPU_FLAG_BMI1     },    .unit = "flags" },
        { "bmi2"    , NULL, 0, AV_OPT_TYPE_CONST, { .i64 = AV_CPU_FLAG_BMI2     },    .unit = "flags" },
        { "3dnow"   , NULL, 0, AV_OPT_TYPE_CONST, { .i64 = AV_CPU_FLAG_3DNOW    },    .unit = "flags" },
        { "3dnowext", NULL, 0, AV_OPT_TYPE_CONST, { .i64 = AV_CPU_FLAG_3DNOWEXT },    .unit = "flags" },
        { "cmov",     NULL, 0, AV_OPT_TYPE_CONST, { .i64 = AV_CPU_FLAG_CMOV     },    .unit = "flags" },
        { "aesni",    NULL, 0, AV_OPT_TYPE_CONST, { .i64 = AV_CPU_FLAG_AESNI    },    .unit = "flags" },

#define CPU_FLAG_P2 AV_CPU_FLAG_CMOV | AV_CPU_FLAG_MMX
#define CPU_FLAG_P3 CPU_FLAG_P2 | AV_CPU_FLAG_MMX2 | AV_CPU_FLAG_SSE
#define CPU_FLAG_P4 CPU_FLAG_P3| AV_CPU_FLAG_SSE2
        { "pentium2", NULL, 0, AV_OPT_TYPE_CONST, { .i64 = CPU_FLAG_P2          },    .unit = "flags" },
        { "pentium3", NULL, 0, AV_OPT_TYPE_CONST, { .i64 = CPU_FLAG_P3          },    .unit = "flags" },
        { "pentium4", NULL, 0, AV_OPT_TYPE_CONST, { .i64 = CPU_FLAG_P4          },    .unit = "flags" },

#define CPU_FLAG_K62 AV_CPU_FLAG_MMX | AV_CPU_FLAG_3DNOW
#define CPU_FLAG_ATHLON   CPU_FLAG_K62 | AV_CPU_FLAG_CMOV | AV_CPU_FLAG_3DNOWEXT | AV_CPU_FLAG_MMX2
#define CPU_FLAG_ATHLONXP CPU_FLAG_ATHLON | AV_CPU_FLAG_SSE
#define CPU_FLAG_K8  CPU_FLAG_ATHLONXP | AV_CPU_FLAG_SSE2
        { "k6",       NULL, 0, AV_OPT_TYPE_CONST, { .i64 = AV_CPU_FLAG_MMX      },    .unit = "flags" },
        { "k62",      NULL, 0, AV_OPT_TYPE_CONST, { .i64 = CPU_FLAG_K62         },    .unit = "flags" },
        { "athlon",   NULL, 0, AV_OPT_TYPE_CONST, { .i64 = CPU_FLAG_ATHLON      },    .unit = "flags" },
        { "athlonxp", NULL, 0, AV_OPT_TYPE_CONST, { .i64 = CPU_FLAG_ATHLONXP    },    .unit = "flags" },
        { "k8",       NULL, 0, AV_OPT_TYPE_CONST, { .i64 = CPU_FLAG_K8          },    .unit = "flags" },
#elif ARCH_ARM
        { "armv5te",  NULL, 0, AV_OPT_TYPE_CONST, { .i64 = AV_CPU_FLAG_ARMV5TE  },    .unit = "flags" },
        { "armv6",    NULL, 0, AV_OPT_TYPE_CONST, { .i64 = AV_CPU_FLAG_ARMV6    },    .unit = "flags" },
        { "armv6t2",  NULL, 0, AV_OPT_TYPE_CONST, { .i64 = AV_CPU_FLAG_ARMV6T2  },    .unit = "flags" },
        { "vfp",      NULL, 0, AV_OPT_TYPE_CONST, { .i64 = AV_CPU_FLAG_VFP      },    .unit = "flags" },
        { "vfp_vm",   NULL, 0, AV_OPT_TYPE_CONST, { .i64 = AV_CPU_FLAG_VFP_VM   },    .unit = "flags" },
        { "vfpv3",    NULL, 0, AV_OPT_TYPE_CONST, { .i64 = AV_CPU_FLAG_VFPV3    },    .unit = "flags" },
        { "neon",     NULL, 0, AV_OPT_TYPE_CONST, { .i64 = AV_CPU_FLAG_NEON     },    .unit = "flags" },
        { "setend",   NULL, 0, AV_OPT_TYPE_CONST, { .i64 = AV_CPU_FLAG_SETEND   },    .unit = "flags" },
#elif ARCH_AARCH64
        { "armv8",    NULL, 0, AV_OPT_TYPE_CONST, { .i64 = AV_CPU_FLAG_ARMV8    },    .unit = "flags" },
        { "neon",     NULL, 0, AV_OPT_TYPE_CONST, { .i64 = AV_CPU_FLAG_NEON     },    .unit = "flags" },
        { "vfp",      NULL, 0, AV_OPT_TYPE_CONST, { .i64 = AV_CPU_FLAG_VFP      },    .unit = "flags" },
#endif
        { NULL },
    };
    static const AVClass class = {
        .class_name = "cpuflags",
        .item_name  = av_default_item_name,
        .option     = cpuflags_opts,
        .version    = LIBAVUTIL_VERSION_INT,
    };
    const AVClass *pclass = &class;

    return av_opt_eval_flags(&pclass, &cpuflags_opts[0], s, flags);
}

int av_cpu_count(void)
{
    static volatile int printed;

    int nb_cpus = 1;
#if HAVE_WINRT
    SYSTEM_INFO sysinfo;
#endif
#if HAVE_SCHED_GETAFFINITY && defined(CPU_COUNT)
    cpu_set_t cpuset;

    CPU_ZERO(&cpuset);

    if (!sched_getaffinity(0, sizeof(cpuset), &cpuset))
        nb_cpus = CPU_COUNT(&cpuset);
#elif HAVE_GETPROCESSAFFINITYMASK
    DWORD_PTR proc_aff, sys_aff;
    if (GetProcessAffinityMask(GetCurrentProcess(), &proc_aff, &sys_aff))
        nb_cpus = av_popcount64(proc_aff);
#elif HAVE_SYSCTL && defined(HW_NCPU)
    int mib[2] = { CTL_HW, HW_NCPU };
    size_t len = sizeof(nb_cpus);

    if (sysctl(mib, 2, &nb_cpus, &len, NULL, 0) == -1)
        nb_cpus = 0;
#elif HAVE_SYSCONF && defined(_SC_NPROC_ONLN)
    nb_cpus = sysconf(_SC_NPROC_ONLN);
#elif HAVE_SYSCONF && defined(_SC_NPROCESSORS_ONLN)
    nb_cpus = sysconf(_SC_NPROCESSORS_ONLN);
#elif HAVE_WINRT
    GetNativeSystemInfo(&sysinfo);
    nb_cpus = sysinfo.dwNumberOfProcessors;
#endif

    if (!printed) {
        av_log(NULL, AV_LOG_DEBUG, "detected %d logical cores\n", nb_cpus);
        printed = 1;
    }

    return nb_cpus;
<<<<<<< HEAD
}

#ifdef TEST

#include <stdio.h>
#include "avstring.h"

#if !HAVE_GETOPT
#include "compat/getopt.c"
#endif

static const struct {
    int flag;
    const char *name;
} cpu_flag_tab[] = {
#if   ARCH_AARCH64
    { AV_CPU_FLAG_ARMV8,     "armv8"      },
    { AV_CPU_FLAG_NEON,      "neon"       },
    { AV_CPU_FLAG_VFP,       "vfp"        },
#elif ARCH_ARM
    { AV_CPU_FLAG_ARMV5TE,   "armv5te"    },
    { AV_CPU_FLAG_ARMV6,     "armv6"      },
    { AV_CPU_FLAG_ARMV6T2,   "armv6t2"    },
    { AV_CPU_FLAG_VFP,       "vfp"        },
    { AV_CPU_FLAG_VFP_VM,    "vfp_vm"     },
    { AV_CPU_FLAG_VFPV3,     "vfpv3"      },
    { AV_CPU_FLAG_NEON,      "neon"       },
    { AV_CPU_FLAG_SETEND,    "setend"     },
#elif ARCH_PPC
    { AV_CPU_FLAG_ALTIVEC,   "altivec"    },
#elif ARCH_X86
    { AV_CPU_FLAG_MMX,       "mmx"        },
    { AV_CPU_FLAG_MMXEXT,    "mmxext"     },
    { AV_CPU_FLAG_SSE,       "sse"        },
    { AV_CPU_FLAG_SSE2,      "sse2"       },
    { AV_CPU_FLAG_SSE2SLOW,  "sse2slow"   },
    { AV_CPU_FLAG_SSE3,      "sse3"       },
    { AV_CPU_FLAG_SSE3SLOW,  "sse3slow"   },
    { AV_CPU_FLAG_SSSE3,     "ssse3"      },
    { AV_CPU_FLAG_ATOM,      "atom"       },
    { AV_CPU_FLAG_SSE4,      "sse4.1"     },
    { AV_CPU_FLAG_SSE42,     "sse4.2"     },
    { AV_CPU_FLAG_AVX,       "avx"        },
    { AV_CPU_FLAG_AVXSLOW,   "avxslow"    },
    { AV_CPU_FLAG_XOP,       "xop"        },
    { AV_CPU_FLAG_FMA3,      "fma3"       },
    { AV_CPU_FLAG_FMA4,      "fma4"       },
    { AV_CPU_FLAG_3DNOW,     "3dnow"      },
    { AV_CPU_FLAG_3DNOWEXT,  "3dnowext"   },
    { AV_CPU_FLAG_CMOV,      "cmov"       },
    { AV_CPU_FLAG_AVX2,      "avx2"       },
    { AV_CPU_FLAG_BMI1,      "bmi1"       },
    { AV_CPU_FLAG_BMI2,      "bmi2"       },
    { AV_CPU_FLAG_AESNI,     "aesni"      },
#endif
    { 0 }
};

static void print_cpu_flags(int cpu_flags, const char *type)
{
    int i;

    printf("cpu_flags(%s) = 0x%08X\n", type, cpu_flags);
    printf("cpu_flags_str(%s) =", type);
    for (i = 0; cpu_flag_tab[i].flag; i++)
        if (cpu_flags & cpu_flag_tab[i].flag)
            printf(" %s", cpu_flag_tab[i].name);
    printf("\n");
}


int main(int argc, char **argv)
{
    int cpu_flags_raw = av_get_cpu_flags();
    int cpu_flags_eff;
    int cpu_count = av_cpu_count();
    char threads[5] = "auto";
    int i;

    for(i = 0; cpu_flag_tab[i].flag; i++) {
        unsigned tmp = 0;
        if (av_parse_cpu_caps(&tmp, cpu_flag_tab[i].name) < 0) {
            fprintf(stderr, "Table missing %s\n", cpu_flag_tab[i].name);
            return 4;
        }
    }

    if (cpu_flags_raw < 0)
        return 1;

    for (;;) {
        int c = getopt(argc, argv, "c:t:");
        if (c == -1)
            break;
        switch (c) {
        case 'c':
        {
            unsigned flags = av_get_cpu_flags();
            if (av_parse_cpu_caps(&flags, optarg) < 0)
                return 2;

            av_force_cpu_flags(flags);
            break;
        }
        case 't':
        {
            int len = av_strlcpy(threads, optarg, sizeof(threads));
            if (len >= sizeof(threads)) {
                fprintf(stderr, "Invalid thread count '%s'\n", optarg);
                return 2;
            }
        }
        }
    }

    cpu_flags_eff = av_get_cpu_flags();

    if (cpu_flags_eff < 0)
        return 3;

    print_cpu_flags(cpu_flags_raw, "raw");
    print_cpu_flags(cpu_flags_eff, "effective");
    printf("threads = %s (cpu_count = %d)\n", threads, cpu_count);

    return 0;
}

#endif
=======
}
>>>>>>> d12b5b2f
<|MERGE_RESOLUTION|>--- conflicted
+++ resolved
@@ -293,135 +293,4 @@
     }
 
     return nb_cpus;
-<<<<<<< HEAD
-}
-
-#ifdef TEST
-
-#include <stdio.h>
-#include "avstring.h"
-
-#if !HAVE_GETOPT
-#include "compat/getopt.c"
-#endif
-
-static const struct {
-    int flag;
-    const char *name;
-} cpu_flag_tab[] = {
-#if   ARCH_AARCH64
-    { AV_CPU_FLAG_ARMV8,     "armv8"      },
-    { AV_CPU_FLAG_NEON,      "neon"       },
-    { AV_CPU_FLAG_VFP,       "vfp"        },
-#elif ARCH_ARM
-    { AV_CPU_FLAG_ARMV5TE,   "armv5te"    },
-    { AV_CPU_FLAG_ARMV6,     "armv6"      },
-    { AV_CPU_FLAG_ARMV6T2,   "armv6t2"    },
-    { AV_CPU_FLAG_VFP,       "vfp"        },
-    { AV_CPU_FLAG_VFP_VM,    "vfp_vm"     },
-    { AV_CPU_FLAG_VFPV3,     "vfpv3"      },
-    { AV_CPU_FLAG_NEON,      "neon"       },
-    { AV_CPU_FLAG_SETEND,    "setend"     },
-#elif ARCH_PPC
-    { AV_CPU_FLAG_ALTIVEC,   "altivec"    },
-#elif ARCH_X86
-    { AV_CPU_FLAG_MMX,       "mmx"        },
-    { AV_CPU_FLAG_MMXEXT,    "mmxext"     },
-    { AV_CPU_FLAG_SSE,       "sse"        },
-    { AV_CPU_FLAG_SSE2,      "sse2"       },
-    { AV_CPU_FLAG_SSE2SLOW,  "sse2slow"   },
-    { AV_CPU_FLAG_SSE3,      "sse3"       },
-    { AV_CPU_FLAG_SSE3SLOW,  "sse3slow"   },
-    { AV_CPU_FLAG_SSSE3,     "ssse3"      },
-    { AV_CPU_FLAG_ATOM,      "atom"       },
-    { AV_CPU_FLAG_SSE4,      "sse4.1"     },
-    { AV_CPU_FLAG_SSE42,     "sse4.2"     },
-    { AV_CPU_FLAG_AVX,       "avx"        },
-    { AV_CPU_FLAG_AVXSLOW,   "avxslow"    },
-    { AV_CPU_FLAG_XOP,       "xop"        },
-    { AV_CPU_FLAG_FMA3,      "fma3"       },
-    { AV_CPU_FLAG_FMA4,      "fma4"       },
-    { AV_CPU_FLAG_3DNOW,     "3dnow"      },
-    { AV_CPU_FLAG_3DNOWEXT,  "3dnowext"   },
-    { AV_CPU_FLAG_CMOV,      "cmov"       },
-    { AV_CPU_FLAG_AVX2,      "avx2"       },
-    { AV_CPU_FLAG_BMI1,      "bmi1"       },
-    { AV_CPU_FLAG_BMI2,      "bmi2"       },
-    { AV_CPU_FLAG_AESNI,     "aesni"      },
-#endif
-    { 0 }
-};
-
-static void print_cpu_flags(int cpu_flags, const char *type)
-{
-    int i;
-
-    printf("cpu_flags(%s) = 0x%08X\n", type, cpu_flags);
-    printf("cpu_flags_str(%s) =", type);
-    for (i = 0; cpu_flag_tab[i].flag; i++)
-        if (cpu_flags & cpu_flag_tab[i].flag)
-            printf(" %s", cpu_flag_tab[i].name);
-    printf("\n");
-}
-
-
-int main(int argc, char **argv)
-{
-    int cpu_flags_raw = av_get_cpu_flags();
-    int cpu_flags_eff;
-    int cpu_count = av_cpu_count();
-    char threads[5] = "auto";
-    int i;
-
-    for(i = 0; cpu_flag_tab[i].flag; i++) {
-        unsigned tmp = 0;
-        if (av_parse_cpu_caps(&tmp, cpu_flag_tab[i].name) < 0) {
-            fprintf(stderr, "Table missing %s\n", cpu_flag_tab[i].name);
-            return 4;
-        }
-    }
-
-    if (cpu_flags_raw < 0)
-        return 1;
-
-    for (;;) {
-        int c = getopt(argc, argv, "c:t:");
-        if (c == -1)
-            break;
-        switch (c) {
-        case 'c':
-        {
-            unsigned flags = av_get_cpu_flags();
-            if (av_parse_cpu_caps(&flags, optarg) < 0)
-                return 2;
-
-            av_force_cpu_flags(flags);
-            break;
-        }
-        case 't':
-        {
-            int len = av_strlcpy(threads, optarg, sizeof(threads));
-            if (len >= sizeof(threads)) {
-                fprintf(stderr, "Invalid thread count '%s'\n", optarg);
-                return 2;
-            }
-        }
-        }
-    }
-
-    cpu_flags_eff = av_get_cpu_flags();
-
-    if (cpu_flags_eff < 0)
-        return 3;
-
-    print_cpu_flags(cpu_flags_raw, "raw");
-    print_cpu_flags(cpu_flags_eff, "effective");
-    printf("threads = %s (cpu_count = %d)\n", threads, cpu_count);
-
-    return 0;
-}
-
-#endif
-=======
-}
->>>>>>> d12b5b2f
+}