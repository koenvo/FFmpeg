/*
 * pixel format descriptor
 * Copyright (c) 2009 Michael Niedermayer <michaelni@gmx.at>
 *
 * This file is part of FFmpeg.
 *
 * FFmpeg is free software; you can redistribute it and/or
 * modify it under the terms of the GNU Lesser General Public
 * License as published by the Free Software Foundation; either
 * version 2.1 of the License, or (at your option) any later version.
 *
 * FFmpeg is distributed in the hope that it will be useful,
 * but WITHOUT ANY WARRANTY; without even the implied warranty of
 * MERCHANTABILITY or FITNESS FOR A PARTICULAR PURPOSE.  See the GNU
 * Lesser General Public License for more details.
 *
 * You should have received a copy of the GNU Lesser General Public
 * License along with FFmpeg; if not, write to the Free Software
 * Foundation, Inc., 51 Franklin Street, Fifth Floor, Boston, MA 02110-1301 USA
 */

#ifndef AVUTIL_PIXDESC_H
#define AVUTIL_PIXDESC_H

#include <inttypes.h>

#include "attributes.h"
#include "pixfmt.h"

typedef struct AVComponentDescriptor {
    /**
     * Which of the 4 planes contains the component.
     */
    uint16_t plane        : 2;

    /**
     * Number of elements between 2 horizontally consecutive pixels minus 1.
     * Elements are bits for bitstream formats, bytes otherwise.
     */
    uint16_t step_minus1  : 3;

    /**
     * Number of elements before the component of the first pixel plus 1.
     * Elements are bits for bitstream formats, bytes otherwise.
     */
    uint16_t offset_plus1 : 3;

    /**
     * Number of least significant bits that must be shifted away
     * to get the value.
     */
    uint16_t shift        : 3;

    /**
     * Number of bits in the component minus 1.
     */
    uint16_t depth_minus1 : 4;
} AVComponentDescriptor;

/**
 * Descriptor that unambiguously describes how the bits of a pixel are
 * stored in the up to 4 data planes of an image. It also stores the
 * subsampling factors and number of components.
 *
 * @note This is separate of the colorspace (RGB, YCbCr, YPbPr, JPEG-style YUV
 *       and all the YUV variants) AVPixFmtDescriptor just stores how values
 *       are stored not what these values represent.
 */
typedef struct AVPixFmtDescriptor {
    const char *name;
    uint8_t nb_components;  ///< The number of components each pixel has, (1-4)

    /**
     * Amount to shift the luma width right to find the chroma width.
     * For YV12 this is 1 for example.
     * chroma_width = -((-luma_width) >> log2_chroma_w)
     * The note above is needed to ensure rounding up.
     * This value only refers to the chroma components.
     */
    uint8_t log2_chroma_w;  ///< chroma_width = -((-luma_width )>>log2_chroma_w)

    /**
     * Amount to shift the luma height right to find the chroma height.
     * For YV12 this is 1 for example.
     * chroma_height= -((-luma_height) >> log2_chroma_h)
     * The note above is needed to ensure rounding up.
     * This value only refers to the chroma components.
     */
    uint8_t log2_chroma_h;
    uint8_t flags;

    /**
     * Parameters that describe how pixels are packed.
     * If the format has 2 or 4 components, then alpha is last.
     * If the format has 1 or 2 components, then luma is 0.
     * If the format has 3 or 4 components,
     * if the RGB flag is set then 0 is red, 1 is green and 2 is blue;
     * otherwise 0 is luma, 1 is chroma-U and 2 is chroma-V.
     */
    AVComponentDescriptor comp[4];
} AVPixFmtDescriptor;

/**
 * Pixel format is big-endian.
 */
#define AV_PIX_FMT_FLAG_BE           (1 << 0)
/**
 * Pixel format has a palette in data[1], values are indexes in this palette.
 */
#define AV_PIX_FMT_FLAG_PAL          (1 << 1)
/**
 * All values of a component are bit-wise packed end to end.
 */
#define AV_PIX_FMT_FLAG_BITSTREAM    (1 << 2)
/**
 * Pixel format is an HW accelerated format.
 */
#define AV_PIX_FMT_FLAG_HWACCEL      (1 << 3)
/**
 * At least one pixel component is not in the first data plane.
 */
#define AV_PIX_FMT_FLAG_PLANAR       (1 << 4)
/**
 * The pixel format contains RGB-like data (as opposed to YUV/grayscale).
 */
#define AV_PIX_FMT_FLAG_RGB          (1 << 5)
/**
 * The pixel format is "pseudo-paletted". This means that FFmpeg treats it as
 * paletted internally, but the palette is generated by the decoder and is not
 * stored in the file.
 */
#define AV_PIX_FMT_FLAG_PSEUDOPAL    (1 << 6)
/**
 * The pixel format has an alpha channel.
 */
#define AV_PIX_FMT_FLAG_ALPHA        (1 << 7)

#if FF_API_PIX_FMT
/**
 * @deprecated use the AV_PIX_FMT_FLAG_* flags
 */
#define PIX_FMT_BE        AV_PIX_FMT_FLAG_BE
#define PIX_FMT_PAL       AV_PIX_FMT_FLAG_PAL
#define PIX_FMT_BITSTREAM AV_PIX_FMT_FLAG_BITSTREAM
#define PIX_FMT_HWACCEL   AV_PIX_FMT_FLAG_HWACCEL
#define PIX_FMT_PLANAR    AV_PIX_FMT_FLAG_PLANAR
#define PIX_FMT_RGB       AV_PIX_FMT_FLAG_RGB
#define PIX_FMT_PSEUDOPAL AV_PIX_FMT_FLAG_PSEUDOPAL
#define PIX_FMT_ALPHA     AV_PIX_FMT_FLAG_ALPHA
#endif

#if FF_API_PIX_FMT_DESC
/**
 * The array of all the pixel format descriptors.
 */
extern attribute_deprecated const AVPixFmtDescriptor av_pix_fmt_descriptors[];
#endif

/**
 * Read a line from an image, and write the values of the
 * pixel format component c to dst.
 *
 * @param data the array containing the pointers to the planes of the image
 * @param linesize the array containing the linesizes of the image
 * @param desc the pixel format descriptor for the image
 * @param x the horizontal coordinate of the first pixel to read
 * @param y the vertical coordinate of the first pixel to read
 * @param w the width of the line to read, that is the number of
 * values to write to dst
 * @param read_pal_component if not zero and the format is a paletted
 * format writes the values corresponding to the palette
 * component c in data[1] to dst, rather than the palette indexes in
 * data[0]. The behavior is undefined if the format is not paletted.
 */
void av_read_image_line(uint16_t *dst, const uint8_t *data[4],
                        const int linesize[4], const AVPixFmtDescriptor *desc,
                        int x, int y, int c, int w, int read_pal_component);

/**
 * Write the values from src to the pixel format component c of an
 * image line.
 *
 * @param src array containing the values to write
 * @param data the array containing the pointers to the planes of the
 * image to write into. It is supposed to be zeroed.
 * @param linesize the array containing the linesizes of the image
 * @param desc the pixel format descriptor for the image
 * @param x the horizontal coordinate of the first pixel to write
 * @param y the vertical coordinate of the first pixel to write
 * @param w the width of the line to write, that is the number of
 * values to write to the image line
 */
void av_write_image_line(const uint16_t *src, uint8_t *data[4],
                         const int linesize[4], const AVPixFmtDescriptor *desc,
                         int x, int y, int c, int w);

/**
 * Return the pixel format corresponding to name.
 *
 * If there is no pixel format with name name, then looks for a
 * pixel format with the name corresponding to the native endian
 * format of name.
 * For example in a little-endian system, first looks for "gray16",
 * then for "gray16le".
 *
 * Finally if no pixel format has been found, returns AV_PIX_FMT_NONE.
 */
enum AVPixelFormat av_get_pix_fmt(const char *name);

/**
 * Return the short name for a pixel format, NULL in case pix_fmt is
 * unknown.
 *
 * @see av_get_pix_fmt(), av_get_pix_fmt_string()
 */
const char *av_get_pix_fmt_name(enum AVPixelFormat pix_fmt);

/**
 * Print in buf the string corresponding to the pixel format with
 * number pix_fmt, or a header if pix_fmt is negative.
 *
 * @param buf the buffer where to write the string
 * @param buf_size the size of buf
 * @param pix_fmt the number of the pixel format to print the
 * corresponding info string, or a negative value to print the
 * corresponding header.
 */
char *av_get_pix_fmt_string(char *buf, int buf_size,
                            enum AVPixelFormat pix_fmt);

/**
 * Return the number of bits per pixel used by the pixel format
 * described by pixdesc. Note that this is not the same as the number
 * of bits per sample.
 *
 * The returned number of bits refers to the number of bits actually
 * used for storing the pixel information, that is padding bits are
 * not counted.
 */
int av_get_bits_per_pixel(const AVPixFmtDescriptor *pixdesc);

/**
 * Return the number of bits per pixel for the pixel format
 * described by pixdesc, including any padding or unused bits.
 */
int av_get_padded_bits_per_pixel(const AVPixFmtDescriptor *pixdesc);

/**
 * @return a pixel format descriptor for provided pixel format or NULL if
 * this pixel format is unknown.
 */
const AVPixFmtDescriptor *av_pix_fmt_desc_get(enum AVPixelFormat pix_fmt);

/**
 * Iterate over all pixel format descriptors known to libavutil.
 *
 * @param prev previous descriptor. NULL to get the first descriptor.
 *
 * @return next descriptor or NULL after the last descriptor
 */
const AVPixFmtDescriptor *av_pix_fmt_desc_next(const AVPixFmtDescriptor *prev);

/**
 * @return an AVPixelFormat id described by desc, or AV_PIX_FMT_NONE if desc
 * is not a valid pointer to a pixel format descriptor.
 */
enum AVPixelFormat av_pix_fmt_desc_get_id(const AVPixFmtDescriptor *desc);

/**
 * Utility function to access log2_chroma_w log2_chroma_h from
 * the pixel format AVPixFmtDescriptor.
 *
 * See av_get_chroma_sub_sample() for a function that asserts a
 * valid pixel format instead of returning an error code.
 * Its recommended that you use avcodec_get_chroma_sub_sample unless
 * you do check the return code!
 *
 * @param[in]  pix_fmt the pixel format
 * @param[out] h_shift store log2_chroma_w
 * @param[out] v_shift store log2_chroma_h
 *
 * @return 0 on success, AVERROR(ENOSYS) on invalid or unknown pixel format
 */
int av_pix_fmt_get_chroma_sub_sample(enum AVPixelFormat pix_fmt,
                                     int *h_shift, int *v_shift);

/**
 * @return number of planes in pix_fmt, a negative AVERROR if pix_fmt is not a
 * valid pixel format.
 */
int av_pix_fmt_count_planes(enum AVPixelFormat pix_fmt);

<<<<<<< HEAD
void ff_check_pixfmt_descriptors(void);

=======
>>>>>>> b2e059a1
/**
 * Utility function to swap the endianness of a pixel format.
 *
 * @param[in]  pix_fmt the pixel format
 *
 * @return pixel format with swapped endianness if it exists,
 * otherwise AV_PIX_FMT_NONE
 */
enum AVPixelFormat av_pix_fmt_swap_endianness(enum AVPixelFormat pix_fmt);

<<<<<<< HEAD
#define FF_LOSS_RESOLUTION  0x0001 /**< loss due to resolution change */
#define FF_LOSS_DEPTH       0x0002 /**< loss due to color depth change */
#define FF_LOSS_COLORSPACE  0x0004 /**< loss due to color space conversion */
#define FF_LOSS_ALPHA       0x0008 /**< loss of alpha bits */
#define FF_LOSS_COLORQUANT  0x0010 /**< loss due to color quantization */
#define FF_LOSS_CHROMA      0x0020 /**< loss of chroma (e.g. RGB to gray conversion) */

/**
 * Compute what kind of losses will occur when converting from one specific
 * pixel format to another.
 * When converting from one pixel format to another, information loss may occur.
 * For example, when converting from RGB24 to GRAY, the color information will
 * be lost. Similarly, other losses occur when converting from some formats to
 * other formats. These losses can involve loss of chroma, but also loss of
 * resolution, loss of color depth, loss due to the color space conversion, loss
 * of the alpha bits or loss due to color quantization.
 * av_get_fix_fmt_loss() informs you about the various types of losses
 * which will occur when converting from one pixel format to another.
 *
 * @param[in] dst_pix_fmt destination pixel format
 * @param[in] src_pix_fmt source pixel format
 * @param[in] has_alpha Whether the source pixel format alpha channel is used.
 * @return Combination of flags informing you what kind of losses will occur
 * (maximum loss for an invalid dst_pix_fmt).
 */
int av_get_pix_fmt_loss(enum AVPixelFormat dst_pix_fmt,
                        enum AVPixelFormat src_pix_fmt,
                        int has_alpha);

/**
 * Compute what kind of losses will occur when converting from one specific
 * pixel format to another.
 * When converting from one pixel format to another, information loss may occur.
 * For example, when converting from RGB24 to GRAY, the color information will
 * be lost. Similarly, other losses occur when converting from some formats to
 * other formats. These losses can involve loss of chroma, but also loss of
 * resolution, loss of color depth, loss due to the color space conversion, loss
 * of the alpha bits or loss due to color quantization.
 * av_get_fix_fmt_loss() informs you about the various types of losses
 * which will occur when converting from one pixel format to another.
 *
 * @param[in] dst_pix_fmt destination pixel format
 * @param[in] src_pix_fmt source pixel format
 * @param[in] has_alpha Whether the source pixel format alpha channel is used.
 * @return Combination of flags informing you what kind of losses will occur
 * (maximum loss for an invalid dst_pix_fmt).
 */
enum AVPixelFormat av_find_best_pix_fmt_of_2(enum AVPixelFormat dst_pix_fmt1, enum AVPixelFormat dst_pix_fmt2,
                                             enum AVPixelFormat src_pix_fmt, int has_alpha, int *loss_ptr);
=======
>>>>>>> b2e059a1
#endif /* AVUTIL_PIXDESC_H */<|MERGE_RESOLUTION|>--- conflicted
+++ resolved
@@ -290,11 +290,8 @@
  */
 int av_pix_fmt_count_planes(enum AVPixelFormat pix_fmt);
 
-<<<<<<< HEAD
 void ff_check_pixfmt_descriptors(void);
 
-=======
->>>>>>> b2e059a1
 /**
  * Utility function to swap the endianness of a pixel format.
  *
@@ -305,7 +302,6 @@
  */
 enum AVPixelFormat av_pix_fmt_swap_endianness(enum AVPixelFormat pix_fmt);
 
-<<<<<<< HEAD
 #define FF_LOSS_RESOLUTION  0x0001 /**< loss due to resolution change */
 #define FF_LOSS_DEPTH       0x0002 /**< loss due to color depth change */
 #define FF_LOSS_COLORSPACE  0x0004 /**< loss due to color space conversion */
@@ -355,6 +351,4 @@
  */
 enum AVPixelFormat av_find_best_pix_fmt_of_2(enum AVPixelFormat dst_pix_fmt1, enum AVPixelFormat dst_pix_fmt2,
                                              enum AVPixelFormat src_pix_fmt, int has_alpha, int *loss_ptr);
-=======
->>>>>>> b2e059a1
 #endif /* AVUTIL_PIXDESC_H */