/*
 * Copyright (c) 2008 vmrsss
 * Copyright (c) 2009 Stefano Sabatini
 *
 * This file is part of FFmpeg.
 *
 * FFmpeg is free software; you can redistribute it and/or
 * modify it under the terms of the GNU Lesser General Public
 * License as published by the Free Software Foundation; either
 * version 2.1 of the License, or (at your option) any later version.
 *
 * FFmpeg is distributed in the hope that it will be useful,
 * but WITHOUT ANY WARRANTY; without even the implied warranty of
 * MERCHANTABILITY or FITNESS FOR A PARTICULAR PURPOSE.  See the GNU
 * Lesser General Public License for more details.
 *
 * You should have received a copy of the GNU Lesser General Public
 * License along with FFmpeg; if not, write to the Free Software
 * Foundation, Inc., 51 Franklin Street, Fifth Floor, Boston, MA 02110-1301 USA
 */

/**
 * @file
 * video padding filter
 */

#include "avfilter.h"
#include "formats.h"
#include "internal.h"
#include "video.h"
#include "libavutil/avstring.h"
#include "libavutil/eval.h"
#include "libavutil/pixdesc.h"
#include "libavutil/colorspace.h"
#include "libavutil/avassert.h"
#include "libavutil/imgutils.h"
#include "libavutil/parseutils.h"
#include "libavutil/mathematics.h"
#include "drawutils.h"

static const char *const var_names[] = {
    "in_w",   "iw",
    "in_h",   "ih",
    "out_w",  "ow",
    "out_h",  "oh",
    "x",
    "y",
    "a",
    "sar",
    "dar",
    "hsub",
    "vsub",
    NULL
};

enum var_name {
    VAR_IN_W,   VAR_IW,
    VAR_IN_H,   VAR_IH,
    VAR_OUT_W,  VAR_OW,
    VAR_OUT_H,  VAR_OH,
    VAR_X,
    VAR_Y,
    VAR_A,
    VAR_SAR,
    VAR_DAR,
    VAR_HSUB,
    VAR_VSUB,
    VARS_NB
};

static int query_formats(AVFilterContext *ctx)
{
    ff_set_common_formats(ctx, ff_draw_supported_pixel_formats(0));
    return 0;
}

typedef struct {
    int w, h;               ///< output dimensions, a value of 0 will result in the input size
    int x, y;               ///< offsets of the input area with respect to the padded area
    int in_w, in_h;         ///< width and height for the padded input video, which has to be aligned to the chroma values in order to avoid chroma issues

    char w_expr[256];       ///< width  expression string
    char h_expr[256];       ///< height expression string
    char x_expr[256];       ///< width  expression string
    char y_expr[256];       ///< height expression string

    uint8_t rgba_color[4];  ///< color for the padding area
    FFDrawContext draw;
    FFDrawColor color;
    int needs_copy;
} PadContext;

static av_cold int init(AVFilterContext *ctx, const char *args)
{
    PadContext *pad = ctx->priv;
    char color_string[128] = "black";

    av_strlcpy(pad->w_expr, "iw", sizeof(pad->w_expr));
    av_strlcpy(pad->h_expr, "ih", sizeof(pad->h_expr));
    av_strlcpy(pad->x_expr, "0" , sizeof(pad->w_expr));
    av_strlcpy(pad->y_expr, "0" , sizeof(pad->h_expr));

    if (args)
        sscanf(args, "%255[^:]:%255[^:]:%255[^:]:%255[^:]:%127s",
               pad->w_expr, pad->h_expr, pad->x_expr, pad->y_expr, color_string);

    if (av_parse_color(pad->rgba_color, color_string, -1, ctx) < 0)
        return AVERROR(EINVAL);

    return 0;
}

static int config_input(AVFilterLink *inlink)
{
    AVFilterContext *ctx = inlink->dst;
    PadContext *pad = ctx->priv;
    int ret;
    double var_values[VARS_NB], res;
    char *expr;

    ff_draw_init(&pad->draw, inlink->format, 0);
    ff_draw_color(&pad->draw, &pad->color, pad->rgba_color);

    var_values[VAR_IN_W]  = var_values[VAR_IW] = inlink->w;
    var_values[VAR_IN_H]  = var_values[VAR_IH] = inlink->h;
    var_values[VAR_OUT_W] = var_values[VAR_OW] = NAN;
    var_values[VAR_OUT_H] = var_values[VAR_OH] = NAN;
    var_values[VAR_A]     = (float) inlink->w / inlink->h;
    var_values[VAR_SAR]   = inlink->sample_aspect_ratio.num ?
        (float) inlink->sample_aspect_ratio.num / inlink->sample_aspect_ratio.den : 1;
    var_values[VAR_DAR]   = var_values[VAR_A] * var_values[VAR_SAR];
    var_values[VAR_HSUB]  = 1 << pad->draw.hsub_max;
    var_values[VAR_VSUB]  = 1 << pad->draw.vsub_max;

    /* evaluate width and height */
    av_expr_parse_and_eval(&res, (expr = pad->w_expr),
                           var_names, var_values,
                           NULL, NULL, NULL, NULL, NULL, 0, ctx);
    pad->w = var_values[VAR_OUT_W] = var_values[VAR_OW] = res;
    if ((ret = av_expr_parse_and_eval(&res, (expr = pad->h_expr),
                                      var_names, var_values,
                                      NULL, NULL, NULL, NULL, NULL, 0, ctx)) < 0)
        goto eval_fail;
    pad->h = var_values[VAR_OUT_H] = var_values[VAR_OH] = res;
    /* evaluate the width again, as it may depend on the evaluated output height */
    if ((ret = av_expr_parse_and_eval(&res, (expr = pad->w_expr),
                                      var_names, var_values,
                                      NULL, NULL, NULL, NULL, NULL, 0, ctx)) < 0)
        goto eval_fail;
    pad->w = var_values[VAR_OUT_W] = var_values[VAR_OW] = res;

    /* evaluate x and y */
    av_expr_parse_and_eval(&res, (expr = pad->x_expr),
                           var_names, var_values,
                           NULL, NULL, NULL, NULL, NULL, 0, ctx);
    pad->x = var_values[VAR_X] = res;
    if ((ret = av_expr_parse_and_eval(&res, (expr = pad->y_expr),
                                      var_names, var_values,
                                      NULL, NULL, NULL, NULL, NULL, 0, ctx)) < 0)
        goto eval_fail;
    pad->y = var_values[VAR_Y] = res;
    /* evaluate x again, as it may depend on the evaluated y value */
    if ((ret = av_expr_parse_and_eval(&res, (expr = pad->x_expr),
                                      var_names, var_values,
                                      NULL, NULL, NULL, NULL, NULL, 0, ctx)) < 0)
        goto eval_fail;
    pad->x = var_values[VAR_X] = res;

    /* sanity check params */
    if (pad->w < 0 || pad->h < 0 || pad->x < 0 || pad->y < 0) {
        av_log(ctx, AV_LOG_ERROR, "Negative values are not acceptable.\n");
        return AVERROR(EINVAL);
    }

    if (!pad->w)
        pad->w = inlink->w;
    if (!pad->h)
        pad->h = inlink->h;

    pad->w    = ff_draw_round_to_sub(&pad->draw, 0, -1, pad->w);
    pad->h    = ff_draw_round_to_sub(&pad->draw, 1, -1, pad->h);
    pad->x    = ff_draw_round_to_sub(&pad->draw, 0, -1, pad->x);
    pad->y    = ff_draw_round_to_sub(&pad->draw, 1, -1, pad->y);
    pad->in_w = ff_draw_round_to_sub(&pad->draw, 0, -1, inlink->w);
    pad->in_h = ff_draw_round_to_sub(&pad->draw, 1, -1, inlink->h);

    av_log(ctx, AV_LOG_VERBOSE, "w:%d h:%d -> w:%d h:%d x:%d y:%d color:0x%02X%02X%02X%02X\n",
           inlink->w, inlink->h, pad->w, pad->h, pad->x, pad->y,
           pad->rgba_color[0], pad->rgba_color[1], pad->rgba_color[2], pad->rgba_color[3]);

    if (pad->x <  0 || pad->y <  0                      ||
        pad->w <= 0 || pad->h <= 0                      ||
        (unsigned)pad->x + (unsigned)inlink->w > pad->w ||
        (unsigned)pad->y + (unsigned)inlink->h > pad->h) {
        av_log(ctx, AV_LOG_ERROR,
               "Input area %d:%d:%d:%d not within the padded area 0:0:%d:%d or zero-sized\n",
               pad->x, pad->y, pad->x + inlink->w, pad->y + inlink->h, pad->w, pad->h);
        return AVERROR(EINVAL);
    }

    return 0;

eval_fail:
    av_log(NULL, AV_LOG_ERROR,
           "Error when evaluating the expression '%s'\n", expr);
    return ret;

}

static int config_output(AVFilterLink *outlink)
{
    PadContext *pad = outlink->src->priv;

    outlink->w = pad->w;
    outlink->h = pad->h;
    return 0;
}

static AVFilterBufferRef *get_video_buffer(AVFilterLink *inlink, int perms, int w, int h)
{
    PadContext *pad = inlink->dst->priv;
    int align = (perms&AV_PERM_ALIGN) ? AVFILTER_ALIGN : 1;

    AVFilterBufferRef *picref = ff_get_video_buffer(inlink->dst->outputs[0], perms,
                                                    w + (pad->w - pad->in_w) + 4*align,
                                                    h + (pad->h - pad->in_h));
    int plane;

    if (!picref)
        return NULL;

    picref->video->w = w;
    picref->video->h = h;

    for (plane = 0; plane < 4 && picref->data[plane]; plane++)
        picref->data[plane] += FFALIGN(pad->x >> pad->draw.hsub[plane], align) * pad->draw.pixelstep[plane] +
                                      (pad->y >> pad->draw.vsub[plane])        * picref->linesize[plane];

    return picref;
}

static int does_clip(PadContext *pad, AVFilterBufferRef *outpicref, int plane, int hsub, int vsub, int x, int y)
{
    int64_t x_in_buf, y_in_buf;

    x_in_buf =  outpicref->data[plane] - outpicref->buf->data[plane]
             +  (x >> hsub) * pad->draw.pixelstep[plane]
             +  (y >> vsub) * outpicref->linesize[plane];

    if(x_in_buf < 0 || x_in_buf % pad->draw.pixelstep[plane])
        return 1;
    x_in_buf /= pad->draw.pixelstep[plane];

    av_assert0(outpicref->buf->linesize[plane]>0); //while reference can use negative linesize the main buffer should not

    y_in_buf = x_in_buf / outpicref->buf->linesize[plane];
    x_in_buf %= outpicref->buf->linesize[plane];

    if(   y_in_buf<<vsub >= outpicref->buf->h
       || x_in_buf<<hsub >= outpicref->buf->w)
        return 1;
    return 0;
}

static int start_frame(AVFilterLink *inlink, AVFilterBufferRef *inpicref)
{
    PadContext *pad = inlink->dst->priv;
    AVFilterBufferRef *outpicref = avfilter_ref_buffer(inpicref, ~0);
    AVFilterBufferRef *for_next_filter;
    int plane, ret = 0;

    if (!outpicref)
        return AVERROR(ENOMEM);

    for (plane = 0; plane < 4 && outpicref->data[plane] && pad->draw.pixelstep[plane]; plane++) {
        int hsub = pad->draw.hsub[plane];
        int vsub = pad->draw.vsub[plane];

        av_assert0(outpicref->buf->w>0 && outpicref->buf->h>0);

        if(outpicref->format != outpicref->buf->format) //unsupported currently
            break;

        outpicref->data[plane] -=   (pad->x  >> hsub) * pad->draw.pixelstep[plane]
                                  + (pad->y  >> vsub) * outpicref->linesize[plane];

        if(   does_clip(pad, outpicref, plane, hsub, vsub, 0, 0)
           || does_clip(pad, outpicref, plane, hsub, vsub, 0, pad->h-1)
           || does_clip(pad, outpicref, plane, hsub, vsub, pad->w-1, 0)
           || does_clip(pad, outpicref, plane, hsub, vsub, pad->w-1, pad->h-1)
          )
            break;
    }
    pad->needs_copy= plane < 4 && outpicref->data[plane] || !(outpicref->perms & AV_PERM_WRITE);
    if(pad->needs_copy){
        av_log(inlink->dst, AV_LOG_DEBUG, "Direct padding impossible allocating new frame\n");
        avfilter_unref_buffer(outpicref);
        outpicref = ff_get_video_buffer(inlink->dst->outputs[0], AV_PERM_WRITE | AV_PERM_NEG_LINESIZES,
                                        FFMAX(inlink->w, pad->w),
                                        FFMAX(inlink->h, pad->h));
        if (!outpicref)
            return AVERROR(ENOMEM);

        avfilter_copy_buffer_ref_props(outpicref, inpicref);
    }

    outpicref->video->w = pad->w;
    outpicref->video->h = pad->h;

    for_next_filter = avfilter_ref_buffer(outpicref, ~0);
    if (!for_next_filter) {
        ret = AVERROR(ENOMEM);
        goto fail;
    }

    ret = ff_start_frame(inlink->dst->outputs[0], for_next_filter);
    if (ret < 0)
        goto fail;

    inlink->dst->outputs[0]->out_buf = outpicref;
    return 0;

fail:
    avfilter_unref_bufferp(&outpicref);
    return ret;
}

<<<<<<< HEAD
static void draw_send_bar_slice(AVFilterLink *link, int y, int h, int slice_dir, int before_slice)
=======
static int end_frame(AVFilterLink *link)
{
    return ff_end_frame(link->dst->outputs[0]);
}

static int draw_send_bar_slice(AVFilterLink *link, int y, int h, int slice_dir, int before_slice)
>>>>>>> df53a4a7
{
    PadContext *pad = link->dst->priv;
    int bar_y, bar_h = 0, ret = 0;

    if        (slice_dir * before_slice ==  1 && y == pad->y) {
        /* top bar */
        bar_y = 0;
        bar_h = pad->y;
    } else if (slice_dir * before_slice == -1 && (y + h) == (pad->y + pad->in_h)) {
        /* bottom bar */
        bar_y = pad->y + pad->in_h;
        bar_h = pad->h - pad->in_h - pad->y;
    }

    if (bar_h) {
        ff_fill_rectangle(&pad->draw, &pad->color,
                          link->dst->outputs[0]->out_buf->data,
                          link->dst->outputs[0]->out_buf->linesize,
                          0, bar_y, pad->w, bar_h);
        ret = ff_draw_slice(link->dst->outputs[0], bar_y, bar_h, slice_dir);
    }
    return ret;
}

static int draw_slice(AVFilterLink *link, int y, int h, int slice_dir)
{
    PadContext *pad = link->dst->priv;
    AVFilterBufferRef *outpic = link->dst->outputs[0]->out_buf;
    AVFilterBufferRef *inpic = link->cur_buf;
    int ret;

    y += pad->y;

    y = ff_draw_round_to_sub(&pad->draw, 1, -1, y);
    h = ff_draw_round_to_sub(&pad->draw, 1, -1, h);

    if (!h)
        return 0;
    draw_send_bar_slice(link, y, h, slice_dir, 1);

    /* left border */
    ff_fill_rectangle(&pad->draw, &pad->color, outpic->data, outpic->linesize,
                      0, y, pad->x, h);

    if(pad->needs_copy){
        ff_copy_rectangle2(&pad->draw,
                           outpic->data, outpic->linesize,
                           inpic ->data, inpic ->linesize,
                           pad->x, y, 0, y - pad->y, inpic->video->w, h);
    }

    /* right border */
    ff_fill_rectangle(&pad->draw, &pad->color, outpic->data, outpic->linesize,
                      pad->x + pad->in_w, y, pad->w - pad->x - pad->in_w, h);
    ret = ff_draw_slice(link->dst->outputs[0], y, h, slice_dir);
    if (ret < 0)
        return ret;

    return draw_send_bar_slice(link, y, h, slice_dir, -1);
}

AVFilter avfilter_vf_pad = {
    .name          = "pad",
    .description   = NULL_IF_CONFIG_SMALL("Pad input image to width:height[:x:y[:color]] (default x and y: 0, default color: black)."),

    .priv_size     = sizeof(PadContext),
    .init          = init,
    .query_formats = query_formats,

    .inputs    = (const AVFilterPad[]) {{ .name             = "default",
                                          .type             = AVMEDIA_TYPE_VIDEO,
                                          .config_props     = config_input,
                                          .get_video_buffer = get_video_buffer,
                                          .start_frame      = start_frame,
                                          .draw_slice       = draw_slice, },
                                        { .name = NULL}},

    .outputs   = (const AVFilterPad[]) {{ .name             = "default",
                                          .type             = AVMEDIA_TYPE_VIDEO,
                                          .config_props     = config_output, },
                                        { .name = NULL}},
};<|MERGE_RESOLUTION|>--- conflicted
+++ resolved
@@ -325,16 +325,7 @@
     return ret;
 }
 
-<<<<<<< HEAD
-static void draw_send_bar_slice(AVFilterLink *link, int y, int h, int slice_dir, int before_slice)
-=======
-static int end_frame(AVFilterLink *link)
-{
-    return ff_end_frame(link->dst->outputs[0]);
-}
-
 static int draw_send_bar_slice(AVFilterLink *link, int y, int h, int slice_dir, int before_slice)
->>>>>>> df53a4a7
 {
     PadContext *pad = link->dst->priv;
     int bar_y, bar_h = 0, ret = 0;
