--- conflicted
+++ resolved
@@ -479,11 +479,8 @@
     @tab Tiertex .seq files used in the DOS CD-ROM version of the game Flashback.
 @item True Audio                @tab   @tab X
 @item VC-1 test bitstream       @tab X @tab X
-<<<<<<< HEAD
+@item Vidvox Hap                @tab X @tab X
 @item Vivo                      @tab   @tab X
-=======
-@item Vidvox Hap                @tab X @tab X
->>>>>>> 7ca3e520
 @item WAV                       @tab X @tab X
 @item WavPack                   @tab X @tab X
 @item WebM                      @tab X @tab X
