--- conflicted
+++ resolved
@@ -169,17 +169,10 @@
             data      += ret;
             data_size -= ret;
 
-<<<<<<< HEAD
-            if (avpkt.size)
-                decode(c, frame, &avpkt, outfilename);
-         }
-     }
-=======
             if (pkt->size)
-                decode(c, picture, pkt, outfilename);
+                decode(c, frame, pkt, outfilename);
         }
     }
->>>>>>> c7ab0eb3
 
     /* flush the decoder */
     decode(c, frame, NULL, outfilename);
@@ -188,12 +181,8 @@
 
     av_parser_close(parser);
     avcodec_free_context(&c);
-<<<<<<< HEAD
     av_frame_free(&frame);
-=======
-    av_frame_free(&picture);
     av_packet_free(&pkt);
->>>>>>> c7ab0eb3
 
     return 0;
 }