--- conflicted
+++ resolved
@@ -48,34 +48,6 @@
     fclose(f);
 }
 
-<<<<<<< HEAD
-static int decode_write_frame(const char *outfilename, AVCodecContext *avctx,
-                              AVFrame *frame, int *frame_count, AVPacket *pkt, int last)
-{
-    int len, got_frame;
-    char buf[1024];
-
-    len = avcodec_decode_video2(avctx, frame, &got_frame, pkt);
-    if (len < 0) {
-        fprintf(stderr, "Error while decoding frame %d\n", *frame_count);
-        return len;
-    }
-    if (got_frame) {
-        printf("Saving %sframe %3d\n", last ? "last " : "", *frame_count);
-        fflush(stdout);
-
-        /* the picture is allocated by the decoder, no need to free it */
-        snprintf(buf, sizeof(buf), outfilename, *frame_count);
-        pgm_save(frame->data[0], frame->linesize[0],
-                 frame->width, frame->height, buf);
-        (*frame_count)++;
-    }
-    if (pkt->data) {
-        pkt->size -= len;
-        pkt->data += len;
-    }
-    return 0;
-=======
 static void decode(AVCodecContext *dec_ctx, AVFrame *frame, AVPacket *pkt,
                    const char *filename)
 {
@@ -98,10 +70,11 @@
             pgm_save(frame->data[0], frame->linesize[0],
                      frame->width, frame->height, buf);
         }
-        pkt->size -= ret;
-        pkt->data += ret;
+        if (pkt->data) {
+            pkt->size -= ret;
+            pkt->data += ret;
+        }
     }
->>>>>>> f78d360b
 }
 
 int main(int argc, char **argv)
@@ -110,19 +83,12 @@
     const AVCodec *codec;
     AVCodecParserContext *parser;
     AVCodecContext *c= NULL;
-<<<<<<< HEAD
-    int frame_count;
-=======
->>>>>>> f78d360b
     FILE *f;
     AVFrame *frame;
     uint8_t inbuf[INBUF_SIZE + AV_INPUT_BUFFER_PADDING_SIZE];
-<<<<<<< HEAD
-=======
     uint8_t *data;
     size_t   data_size;
     int ret;
->>>>>>> f78d360b
     AVPacket avpkt;
 
     if (argc <= 2) {
@@ -174,39 +140,12 @@
         exit(1);
     }
 
-<<<<<<< HEAD
     frame = av_frame_alloc();
     if (!frame) {
         fprintf(stderr, "Could not allocate video frame\n");
         exit(1);
     }
 
-    frame_count = 0;
-    for (;;) {
-        avpkt.size = fread(inbuf, 1, INBUF_SIZE, f);
-        if (avpkt.size == 0)
-            break;
-
-        /* NOTE1: some codecs are stream based (mpegvideo, mpegaudio)
-           and this is the only method to use them because you cannot
-           know the compressed data size before analysing it.
-
-           BUT some other codecs (msmpeg4, mpeg4) are inherently frame
-           based, so you must call them with all the data for one
-           frame exactly. You must also initialize 'width' and
-           'height' before initializing them. */
-
-        /* NOTE2: some codecs allow the raw parameters (frame size,
-           sample rate) to be changed at any frame. We handle this, so
-           you should also take care of it */
-
-        /* here, we use a stream based decoder (mpeg1video), so we
-           feed decoder and see if it could decode a frame */
-        avpkt.data = inbuf;
-        while (avpkt.size > 0)
-            if (decode_write_frame(outfilename, c, frame, &frame_count, &avpkt, 0) < 0)
-                exit(1);
-=======
     while (!feof(f)) {
         /* read raw data from the input file */
         data_size = fread(inbuf, 1, INBUF_SIZE, f);
@@ -226,19 +165,14 @@
             data_size -= ret;
 
             if (avpkt.size)
-                decode(c, picture, &avpkt, outfilename);
-        }
->>>>>>> f78d360b
-    }
+                decode(c, frame, &avpkt, outfilename);
+         }
+     }
 
     /* flush the decoder */
     avpkt.data = NULL;
     avpkt.size = 0;
-<<<<<<< HEAD
-    decode_write_frame(outfilename, c, frame, &frame_count, &avpkt, 1);
-=======
-    decode(c, picture, &avpkt, outfilename);
->>>>>>> f78d360b
+    decode(c, frame, &avpkt, outfilename);
 
     fclose(f);
 
