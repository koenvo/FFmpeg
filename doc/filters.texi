@chapter Filtering Introduction
@c man begin FILTERING INTRODUCTION

Filtering in FFmpeg is enabled through the libavfilter library.

In libavfilter, it is possible for filters to have multiple inputs and
multiple outputs.
To illustrate the sorts of things that are possible, we can
use a complex filter graph. For example, the following one:

@example
input --> split ---------------------> overlay --> output
            |                             ^
            |                             |
            +-----> crop --> vflip -------+
@end example

splits the stream in two streams, sends one stream through the crop filter
and the vflip filter before merging it back with the other stream by
overlaying it on top. You can use the following command to achieve this:

@example
ffmpeg -i input -vf "[in] split [T1], [T2] overlay=0:H/2 [out]; [T1] crop=iw:ih/2:0:ih/2, vflip [T2]" output
@end example

The result will be that in output the top half of the video is mirrored
onto the bottom half.

Filters are loaded using the @var{-vf} or @var{-af} option passed to
@command{ffmpeg} or to @command{ffplay}. Filters in the same linear
chain are separated by commas. In our example, @var{split,
overlay} are in one linear chain, and @var{crop, vflip} are in
another. The points where the linear chains join are labeled by names
enclosed in square brackets. In our example, that is @var{[T1]} and
@var{[T2]}. The special labels @var{[in]} and @var{[out]} are the points
where video is input and output.

Some filters take in input a list of parameters: they are specified
after the filter name and an equal sign, and are separated from each other
by a colon.

There exist so-called @var{source filters} that do not have an
audio/video input, and @var{sink filters} that will not have audio/video
output.

@c man end FILTERING INTRODUCTION

@chapter graph2dot
@c man begin GRAPH2DOT

The @file{graph2dot} program included in the FFmpeg @file{tools}
directory can be used to parse a filter graph description and issue a
corresponding textual representation in the dot language.

Invoke the command:
@example
graph2dot -h
@end example

to see how to use @file{graph2dot}.

You can then pass the dot description to the @file{dot} program (from
the graphviz suite of programs) and obtain a graphical representation
of the filter graph.

For example the sequence of commands:
@example
echo @var{GRAPH_DESCRIPTION} | \
tools/graph2dot -o graph.tmp && \
dot -Tpng graph.tmp -o graph.png && \
display graph.png
@end example

can be used to create and display an image representing the graph
described by the @var{GRAPH_DESCRIPTION} string. Note that this string must be
a complete self-contained graph, with its inputs and outputs explicitly defined.
For example if your command line is of the form:
@example
ffmpeg -i infile -vf scale=640:360 outfile
@end example
your @var{GRAPH_DESCRIPTION} string will need to be of the form:
@example
nullsrc,scale=640:360,nullsink
@end example
you may also need to set the @var{nullsrc} parameters and add a @var{format}
filter in order to simulate a specific input file.

@c man end GRAPH2DOT

@chapter Filtergraph description
@c man begin FILTERGRAPH DESCRIPTION

A filtergraph is a directed graph of connected filters. It can contain
cycles, and there can be multiple links between a pair of
filters. Each link has one input pad on one side connecting it to one
filter from which it takes its input, and one output pad on the other
side connecting it to the one filter accepting its output.

Each filter in a filtergraph is an instance of a filter class
registered in the application, which defines the features and the
number of input and output pads of the filter.

A filter with no input pads is called a "source", a filter with no
output pads is called a "sink".

@anchor{Filtergraph syntax}
@section Filtergraph syntax

A filtergraph can be represented using a textual representation, which is
recognized by the @option{-filter}/@option{-vf} and @option{-filter_complex}
options in @command{ffmpeg} and @option{-vf} in @command{ffplay}, and by the
@code{avfilter_graph_parse()}/@code{avfilter_graph_parse2()} function defined in
@file{libavfilter/avfiltergraph.h}.

A filterchain consists of a sequence of connected filters, each one
connected to the previous one in the sequence. A filterchain is
represented by a list of ","-separated filter descriptions.

A filtergraph consists of a sequence of filterchains. A sequence of
filterchains is represented by a list of ";"-separated filterchain
descriptions.

A filter is represented by a string of the form:
[@var{in_link_1}]...[@var{in_link_N}]@var{filter_name}=@var{arguments}[@var{out_link_1}]...[@var{out_link_M}]

@var{filter_name} is the name of the filter class of which the
described filter is an instance of, and has to be the name of one of
the filter classes registered in the program.
The name of the filter class is optionally followed by a string
"=@var{arguments}".

@var{arguments} is a string which contains the parameters used to
initialize the filter instance, and are described in the filter
descriptions below.

The list of arguments can be quoted using the character "'" as initial
and ending mark, and the character '\' for escaping the characters
within the quoted text; otherwise the argument string is considered
terminated when the next special character (belonging to the set
"[]=;,") is encountered.

The name and arguments of the filter are optionally preceded and
followed by a list of link labels.
A link label allows to name a link and associate it to a filter output
or input pad. The preceding labels @var{in_link_1}
... @var{in_link_N}, are associated to the filter input pads,
the following labels @var{out_link_1} ... @var{out_link_M}, are
associated to the output pads.

When two link labels with the same name are found in the
filtergraph, a link between the corresponding input and output pad is
created.

If an output pad is not labelled, it is linked by default to the first
unlabelled input pad of the next filter in the filterchain.
For example in the filterchain:
@example
nullsrc, split[L1], [L2]overlay, nullsink
@end example
the split filter instance has two output pads, and the overlay filter
instance two input pads. The first output pad of split is labelled
"L1", the first input pad of overlay is labelled "L2", and the second
output pad of split is linked to the second input pad of overlay,
which are both unlabelled.

In a complete filterchain all the unlabelled filter input and output
pads must be connected. A filtergraph is considered valid if all the
filter input and output pads of all the filterchains are connected.

Libavfilter will automatically insert scale filters where format
conversion is required. It is possible to specify swscale flags
for those automatically inserted scalers by prepending
@code{sws_flags=@var{flags};}
to the filtergraph description.

Follows a BNF description for the filtergraph syntax:
@example
@var{NAME}             ::= sequence of alphanumeric characters and '_'
@var{LINKLABEL}        ::= "[" @var{NAME} "]"
@var{LINKLABELS}       ::= @var{LINKLABEL} [@var{LINKLABELS}]
@var{FILTER_ARGUMENTS} ::= sequence of chars (eventually quoted)
@var{FILTER}           ::= [@var{LINKLABELS}] @var{NAME} ["=" @var{FILTER_ARGUMENTS}] [@var{LINKLABELS}]
@var{FILTERCHAIN}      ::= @var{FILTER} [,@var{FILTERCHAIN}]
@var{FILTERGRAPH}      ::= [sws_flags=@var{flags};] @var{FILTERCHAIN} [;@var{FILTERGRAPH}]
@end example

@section Notes on filtergraph escaping

Some filter arguments require the use of special characters, typically
@code{:} to separate key=value pairs in a named options list. In this
case the user should perform a first level escaping when specifying
the filter arguments. For example, consider the following literal
string to be embedded in the @ref{drawtext} filter arguments:
@example
this is a 'string': may contain one, or more, special characters
@end example

Since @code{:} is special for the filter arguments syntax, it needs to
be escaped, so you get:
@example
text=this is a \'string\'\: may contain one, or more, special characters
@end example

A second level of escaping is required when embedding the filter
arguments in a filtergraph description, in order to escape all the
filtergraph special characters. Thus the example above becomes:
@example
drawtext=text=this is a \\\'string\\\'\\: may contain one\, or more\, special characters
@end example

Finally an additional level of escaping may be needed when writing the
filtergraph description in a shell command, which depends on the
escaping rules of the adopted shell. For example, assuming that
@code{\} is special and needs to be escaped with another @code{\}, the
previous string will finally result in:
@example
-vf "drawtext=text=this is a \\\\\\'string\\\\\\'\\\\: may contain one\\, or more\\, special characters"
@end example

Sometimes, it might be more convenient to employ quoting in place of
escaping. For example the string:
@example
Caesar: tu quoque, Brute, fili mi
@end example

Can be quoted in the filter arguments as:
@example
text='Caesar: tu quoque, Brute, fili mi'
@end example

And finally inserted in a filtergraph like:
@example
drawtext=text=\'Caesar: tu quoque\, Brute\, fili mi\'
@end example

See the ``Quoting and escaping'' section in the ffmpeg-utils manual
for more information about the escaping and quoting rules adopted by
FFmpeg.

@c man end FILTERGRAPH DESCRIPTION

@chapter Audio Filters
@c man begin AUDIO FILTERS

When you configure your FFmpeg build, you can disable any of the
existing filters using @code{--disable-filters}.
The configure output will show the audio filters included in your
build.

Below is a description of the currently available audio filters.

@section aconvert

Convert the input audio format to the specified formats.

The filter accepts a string of the form:
"@var{sample_format}:@var{channel_layout}".

@var{sample_format} specifies the sample format, and can be a string or the
corresponding numeric value defined in @file{libavutil/samplefmt.h}. Use 'p'
suffix for a planar sample format.

@var{channel_layout} specifies the channel layout, and can be a string
or the corresponding number value defined in @file{libavutil/channel_layout.h}.

The special parameter "auto", signifies that the filter will
automatically select the output format depending on the output filter.

@subsection Examples

@itemize
@item
Convert input to float, planar, stereo:
@example
aconvert=fltp:stereo
@end example

@item
Convert input to unsigned 8-bit, automatically select out channel layout:
@example
aconvert=u8:auto
@end example
@end itemize

@section allpass

Apply a two-pole all-pass filter with central frequency (in Hz)
@var{frequency}, and filter-width @var{width}.
An all-pass filter changes the audio's frequency to phase relationship
without changing its frequency to amplitude relationship.

The filter accepts parameters as a list of @var{key}=@var{value}
pairs, separated by ":".

A description of the accepted parameters follows.

@table @option
@item frequency, f
Set frequency in Hz.

@item width_type
Set method to specify band-width of filter.
@table @option
@item h
Hz
@item q
Q-Factor
@item o
octave
@item s
slope
@end table

@item width, w
Specify the band-width of a filter in width_type units.
@end table

@section highpass

Apply a high-pass filter with 3dB point frequency.
The filter can be either single-pole, or double-pole (the default).
The filter roll off at 6dB per pole per octave (20dB per pole per decade).

The filter accepts parameters as a list of @var{key}=@var{value}
pairs, separated by ":".

A description of the accepted parameters follows.

@table @option
@item frequency, f
Set frequency in Hz. Default is 3000.

@item poles, p
Set number of poles. Default is 2.

@item width_type
Set method to specify band-width of filter.
@table @option
@item h
Hz
@item q
Q-Factor
@item o
octave
@item s
slope
@end table

@item width, w
Specify the band-width of a filter in width_type units.
Applies only to double-pole filter.
The default is 0.707q and gives a Butterworth response.
@end table

@section lowpass

Apply a low-pass filter with 3dB point frequency.
The filter can be either single-pole or double-pole (the default).
The filter roll off at 6dB per pole per octave (20dB per pole per decade).

The filter accepts parameters as a list of @var{key}=@var{value}
pairs, separated by ":".

A description of the accepted parameters follows.

@table @option
@item frequency, f
Set frequency in Hz. Default is 500.

@item poles, p
Set number of poles. Default is 2.

@item width_type
Set method to specify band-width of filter.
@table @option
@item h
Hz
@item q
Q-Factor
@item o
octave
@item s
slope
@end table

@item width, w
Specify the band-width of a filter in width_type units.
Applies only to double-pole filter.
The default is 0.707q and gives a Butterworth response.
@end table

@section bass

Boost or cut the bass (lower) frequencies of the audio using a two-pole
shelving filter with a response similar to that of a standard
hi-fi's tone-controls. This is also known as shelving equalisation (EQ).

The filter accepts parameters as a list of @var{key}=@var{value}
pairs, separated by ":".

A description of the accepted parameters follows.

@table @option
@item gain, g
Give the gain at 0 Hz. Its useful range is about -20
(for a large cut) to +20 (for a large boost).
Beware of clipping when using a positive gain.

@item frequency, f
Set the filter's central frequency and so can be used
to extend or reduce the frequency range to be boosted or cut.
The default value is @code{100} Hz.

@item width_type
Set method to specify band-width of filter.
@table @option
@item h
Hz
@item q
Q-Factor
@item o
octave
@item s
slope
@end table

@item width, w
Determine how steep is the filter's shelf transition.
@end table

@section treble

Boost or cut treble (upper) frequencies of the audio using a two-pole
shelving filter with a response similar to that of a standard
hi-fi's tone-controls. This is also known as shelving equalisation (EQ).

The filter accepts parameters as a list of @var{key}=@var{value}
pairs, separated by ":".

A description of the accepted parameters follows.

@table @option
@item gain, g
Give the gain at whichever is the lower of ~22 kHz and the
Nyquist frequency. Its useful range is about -20 (for a large cut)
to +20 (for a large boost). Beware of clipping when using a positive gain.

@item frequency, f
Set the filter's central frequency and so can be used
to extend or reduce the frequency range to be boosted or cut.
The default value is @code{3000} Hz.

@item width_type
Set method to specify band-width of filter.
@table @option
@item h
Hz
@item q
Q-Factor
@item o
octave
@item s
slope
@end table

@item width, w
Determine how steep is the filter's shelf transition.
@end table

@section bandpass

Apply a two-pole Butterworth band-pass filter with central
frequency @var{frequency}, and (3dB-point) band-width width.
The @var{csg} option selects a constant skirt gain (peak gain = Q)
instead of the default: constant 0dB peak gain.
The filter roll off at 6dB per octave (20dB per decade).

The filter accepts parameters as a list of @var{key}=@var{value}
pairs, separated by ":".

A description of the accepted parameters follows.

@table @option
@item frequency, f
Set the filter's central frequency. Default is @code{3000}.

@item csg
Constant skirt gain if set to 1. Defaults to 0.

@item width_type
Set method to specify band-width of filter.
@table @option
@item h
Hz
@item q
Q-Factor
@item o
octave
@item s
slope
@end table

@item width, w
Specify the band-width of a filter in width_type units.
@end table

@section bandreject

Apply a two-pole Butterworth band-reject filter with central
frequency @var{frequency}, and (3dB-point) band-width @var{width}.
The filter roll off at 6dB per octave (20dB per decade).

The filter accepts parameters as a list of @var{key}=@var{value}
pairs, separated by ":".

A description of the accepted parameters follows.

@table @option
@item frequency, f
Set the filter's central frequency. Default is @code{3000}.

@item width_type
Set method to specify band-width of filter.
@table @option
@item h
Hz
@item q
Q-Factor
@item o
octave
@item s
slope
@end table

@item width, w
Specify the band-width of a filter in width_type units.
@end table

@section biquad

Apply a biquad IIR filter with the given coefficients.
Where @var{b0}, @var{b1}, @var{b2} and @var{a0}, @var{a1}, @var{a2}
are the numerator and denominator coefficients respectively.

@section equalizer

Apply a two-pole peaking equalisation (EQ) filter. With this
filter, the signal-level at and around a selected frequency can
be increased or decreased, whilst (unlike bandpass and bandreject
filters) that at all other frequencies is unchanged.

In order to produce complex equalisation curves, this filter can
be given several times, each with a different central frequency.

The filter accepts parameters as a list of @var{key}=@var{value}
pairs, separated by ":".

A description of the accepted parameters follows.

@table @option
@item frequency, f
Set the filter's central frequency in Hz.

@item width_type
Set method to specify band-width of filter.
@table @option
@item h
Hz
@item q
Q-Factor
@item o
octave
@item s
slope
@end table

@item width, w
Specify the band-width of a filter in width_type units.

@item gain, g
Set the required gain or attenuation in dB.
Beware of clipping when using a positive gain.
@end table

@section afade

Apply fade-in/out effect to input audio.

The filter accepts parameters as a list of @var{key}=@var{value}
pairs, separated by ":".

A description of the accepted parameters follows.

@table @option
@item type, t
Specify the effect type, can be either @code{in} for fade-in, or
@code{out} for a fade-out effect. Default is @code{in}.

@item start_sample, ss
Specify the number of the start sample for starting to apply the fade
effect. Default is 0.

@item nb_samples, ns
Specify the number of samples for which the fade effect has to last. At
the end of the fade-in effect the output audio will have the same
volume as the input audio, at the end of the fade-out transition
the output audio will be silence. Default is 44100.

@item start_time, st
Specify time in seconds for starting to apply the fade
effect. Default is 0.
If set this option is used instead of @var{start_sample} one.

@item duration, d
Specify the number of seconds for which the fade effect has to last. At
the end of the fade-in effect the output audio will have the same
volume as the input audio, at the end of the fade-out transition
the output audio will be silence. Default is 0.
If set this option is used instead of @var{nb_samples} one.

@item curve
Set curve for fade transition.

It accepts the following values:
@table @option
@item tri
select triangular, linear slope (default)
@item qsin
select quarter of sine wave
@item hsin
select half of sine wave
@item esin
select exponential sine wave
@item log
select logarithmic
@item par
select inverted parabola
@item qua
select quadratic
@item cub
select cubic
@item squ
select square root
@item cbr
select cubic root
@end table
@end table

@subsection Examples

@itemize
@item
Fade in first 15 seconds of audio:
@example
afade=t=in:ss=0:d=15
@end example

@item
Fade out last 25 seconds of a 900 seconds audio:
@example
afade=t=out:ss=875:d=25
@end example
@end itemize

@section aformat

Set output format constraints for the input audio. The framework will
negotiate the most appropriate format to minimize conversions.

The filter accepts the following named parameters:
@table @option

@item sample_fmts
A comma-separated list of requested sample formats.

@item sample_rates
A comma-separated list of requested sample rates.

@item channel_layouts
A comma-separated list of requested channel layouts.

@end table

If a parameter is omitted, all values are allowed.

For example to force the output to either unsigned 8-bit or signed 16-bit stereo:
@example
aformat='sample_fmts=u8,s16:channel_layouts=stereo'
@end example

@section amerge

Merge two or more audio streams into a single multi-channel stream.

The filter accepts the following named options:

@table @option

@item inputs
Set the number of inputs. Default is 2.

@end table

If the channel layouts of the inputs are disjoint, and therefore compatible,
the channel layout of the output will be set accordingly and the channels
will be reordered as necessary. If the channel layouts of the inputs are not
disjoint, the output will have all the channels of the first input then all
the channels of the second input, in that order, and the channel layout of
the output will be the default value corresponding to the total number of
channels.

For example, if the first input is in 2.1 (FL+FR+LF) and the second input
is FC+BL+BR, then the output will be in 5.1, with the channels in the
following order: a1, a2, b1, a3, b2, b3 (a1 is the first channel of the
first input, b1 is the first channel of the second input).

On the other hand, if both input are in stereo, the output channels will be
in the default order: a1, a2, b1, b2, and the channel layout will be
arbitrarily set to 4.0, which may or may not be the expected value.

All inputs must have the same sample rate, and format.

If inputs do not have the same duration, the output will stop with the
shortest.

@subsection Examples

@itemize
@item
Merge two mono files into a stereo stream:
@example
amovie=left.wav [l] ; amovie=right.mp3 [r] ; [l] [r] amerge
@end example

@item
Multiple merges:
@example
ffmpeg -f lavfi -i "
amovie=input.mkv:si=0 [a0];
amovie=input.mkv:si=1 [a1];
amovie=input.mkv:si=2 [a2];
amovie=input.mkv:si=3 [a3];
amovie=input.mkv:si=4 [a4];
amovie=input.mkv:si=5 [a5];
[a0][a1][a2][a3][a4][a5] amerge=inputs=6" -c:a pcm_s16le output.mkv
@end example
@end itemize

@section amix

Mixes multiple audio inputs into a single output.

For example
@example
ffmpeg -i INPUT1 -i INPUT2 -i INPUT3 -filter_complex amix=inputs=3:duration=first:dropout_transition=3 OUTPUT
@end example
will mix 3 input audio streams to a single output with the same duration as the
first input and a dropout transition time of 3 seconds.

The filter accepts the following named parameters:
@table @option

@item inputs
Number of inputs. If unspecified, it defaults to 2.

@item duration
How to determine the end-of-stream.
@table @option

@item longest
Duration of longest input. (default)

@item shortest
Duration of shortest input.

@item first
Duration of first input.

@end table

@item dropout_transition
Transition time, in seconds, for volume renormalization when an input
stream ends. The default value is 2 seconds.

@end table

@section anull

Pass the audio source unchanged to the output.

@section apad

Pad the end of a audio stream with silence, this can be used together with
-shortest to extend audio streams to the same length as the video stream.

@anchor{aresample}
@section aresample

Resample the input audio to the specified parameters, using the
libswresample library. If none are specified then the filter will
automatically convert between its input and output.

This filter is also able to stretch/squeeze the audio data to make it match
the timestamps or to inject silence / cut out audio to make it match the
timestamps, do a combination of both or do neither.

The filter accepts the syntax
[@var{sample_rate}:]@var{resampler_options}, where @var{sample_rate}
expresses a sample rate and @var{resampler_options} is a list of
@var{key}=@var{value} pairs, separated by ":". See the
ffmpeg-resampler manual for the complete list of supported options.

@subsection Examples

@itemize
@item
Resample the input audio to 44100Hz:
@example
aresample=44100
@end example

@item
Stretch/squeeze samples to the given timestamps, with a maximum of 1000
samples per second compensation:
@example
aresample=async=1000
@end example
@end itemize

@section asetnsamples

Set the number of samples per each output audio frame.

The last output packet may contain a different number of samples, as
the filter will flush all the remaining samples when the input audio
signal its end.

The filter accepts parameters as a list of @var{key}=@var{value} pairs,
separated by ":".

@table @option

@item nb_out_samples, n
Set the number of frames per each output audio frame. The number is
intended as the number of samples @emph{per each channel}.
Default value is 1024.

@item pad, p
If set to 1, the filter will pad the last audio frame with zeroes, so
that the last frame will contain the same number of samples as the
previous ones. Default value is 1.
@end table

For example, to set the number of per-frame samples to 1234 and
disable padding for the last frame, use:
@example
asetnsamples=n=1234:p=0
@end example

@section ashowinfo

Show a line containing various information for each input audio frame.
The input audio is not modified.

The shown line contains a sequence of key/value pairs of the form
@var{key}:@var{value}.

A description of each shown parameter follows:

@table @option
@item n
sequential number of the input frame, starting from 0

@item pts
Presentation timestamp of the input frame, in time base units; the time base
depends on the filter input pad, and is usually 1/@var{sample_rate}.

@item pts_time
presentation timestamp of the input frame in seconds

@item pos
position of the frame in the input stream, -1 if this information in
unavailable and/or meaningless (for example in case of synthetic audio)

@item fmt
sample format

@item chlayout
channel layout

@item rate
sample rate for the audio frame

@item nb_samples
number of samples (per channel) in the frame

@item checksum
Adler-32 checksum (printed in hexadecimal) of the audio data. For planar audio
the data is treated as if all the planes were concatenated.

@item plane_checksums
A list of Adler-32 checksums for each data plane.
@end table

@section asplit

Split input audio into several identical outputs.

The filter accepts a single parameter which specifies the number of outputs. If
unspecified, it defaults to 2.

For example:
@example
[in] asplit [out0][out1]
@end example

will create two separate outputs from the same input.

To create 3 or more outputs, you need to specify the number of
outputs, like in:
@example
[in] asplit=3 [out0][out1][out2]
@end example

@example
ffmpeg -i INPUT -filter_complex asplit=5 OUTPUT
@end example
will create 5 copies of the input audio.


@section astreamsync

Forward two audio streams and control the order the buffers are forwarded.

The argument to the filter is an expression deciding which stream should be
forwarded next: if the result is negative, the first stream is forwarded; if
the result is positive or zero, the second stream is forwarded. It can use
the following variables:

@table @var
@item b1 b2
number of buffers forwarded so far on each stream
@item s1 s2
number of samples forwarded so far on each stream
@item t1 t2
current timestamp of each stream
@end table

The default value is @code{t1-t2}, which means to always forward the stream
that has a smaller timestamp.

Example: stress-test @code{amerge} by randomly sending buffers on the wrong
input, while avoiding too much of a desynchronization:
@example
amovie=file.ogg [a] ; amovie=file.mp3 [b] ;
[a] [b] astreamsync=(2*random(1))-1+tanh(5*(t1-t2)) [a2] [b2] ;
[a2] [b2] amerge
@end example

@section atempo

Adjust audio tempo.

The filter accepts exactly one parameter, the audio tempo. If not
specified then the filter will assume nominal 1.0 tempo. Tempo must
be in the [0.5, 2.0] range.

@subsection Examples

@itemize
@item
Slow down audio to 80% tempo:
@example
atempo=0.8
@end example

@item
To speed up audio to 125% tempo:
@example
atempo=1.25
@end example
@end itemize

@section earwax

Make audio easier to listen to on headphones.

This filter adds `cues' to 44.1kHz stereo (i.e. audio CD format) audio
so that when listened to on headphones the stereo image is moved from
inside your head (standard for headphones) to outside and in front of
the listener (standard for speakers).

Ported from SoX.

@section pan

Mix channels with specific gain levels. The filter accepts the output
channel layout followed by a set of channels definitions.

This filter is also designed to remap efficiently the channels of an audio
stream.

The filter accepts parameters of the form:
"@var{l}:@var{outdef}:@var{outdef}:..."

@table @option
@item l
output channel layout or number of channels

@item outdef
output channel specification, of the form:
"@var{out_name}=[@var{gain}*]@var{in_name}[+[@var{gain}*]@var{in_name}...]"

@item out_name
output channel to define, either a channel name (FL, FR, etc.) or a channel
number (c0, c1, etc.)

@item gain
multiplicative coefficient for the channel, 1 leaving the volume unchanged

@item in_name
input channel to use, see out_name for details; it is not possible to mix
named and numbered input channels
@end table

If the `=' in a channel specification is replaced by `<', then the gains for
that specification will be renormalized so that the total is 1, thus
avoiding clipping noise.

@subsection Mixing examples

For example, if you want to down-mix from stereo to mono, but with a bigger
factor for the left channel:
@example
pan=1:c0=0.9*c0+0.1*c1
@end example

A customized down-mix to stereo that works automatically for 3-, 4-, 5- and
7-channels surround:
@example
pan=stereo: FL < FL + 0.5*FC + 0.6*BL + 0.6*SL : FR < FR + 0.5*FC + 0.6*BR + 0.6*SR
@end example

Note that @command{ffmpeg} integrates a default down-mix (and up-mix) system
that should be preferred (see "-ac" option) unless you have very specific
needs.

@subsection Remapping examples

The channel remapping will be effective if, and only if:

@itemize
@item gain coefficients are zeroes or ones,
@item only one input per channel output,
@end itemize

If all these conditions are satisfied, the filter will notify the user ("Pure
channel mapping detected"), and use an optimized and lossless method to do the
remapping.

For example, if you have a 5.1 source and want a stereo audio stream by
dropping the extra channels:
@example
pan="stereo: c0=FL : c1=FR"
@end example

Given the same source, you can also switch front left and front right channels
and keep the input channel layout:
@example
pan="5.1: c0=c1 : c1=c0 : c2=c2 : c3=c3 : c4=c4 : c5=c5"
@end example

If the input is a stereo audio stream, you can mute the front left channel (and
still keep the stereo channel layout) with:
@example
pan="stereo:c1=c1"
@end example

Still with a stereo audio stream input, you can copy the right channel in both
front left and right:
@example
pan="stereo: c0=FR : c1=FR"
@end example

@section silencedetect

Detect silence in an audio stream.

This filter logs a message when it detects that the input audio volume is less
or equal to a noise tolerance value for a duration greater or equal to the
minimum detected noise duration.

The printed times and duration are expressed in seconds.

@table @option
@item duration, d
Set silence duration until notification (default is 2 seconds).

@item noise, n
Set noise tolerance. Can be specified in dB (in case "dB" is appended to the
specified value) or amplitude ratio. Default is -60dB, or 0.001.
@end table

@subsection Examples

@itemize
@item
Detect 5 seconds of silence with -50dB noise tolerance:
@example
silencedetect=n=-50dB:d=5
@end example

@item
Complete example with @command{ffmpeg} to detect silence with 0.0001 noise
tolerance in @file{silence.mp3}:
@example
ffmpeg -f lavfi -i amovie=silence.mp3,silencedetect=noise=0.0001 -f null -
@end example
@end itemize

@section asyncts
Synchronize audio data with timestamps by squeezing/stretching it and/or
dropping samples/adding silence when needed.

This filter is not built by default, please use @ref{aresample} to do squeezing/stretching.

The filter accepts the following named parameters:
@table @option

@item compensate
Enable stretching/squeezing the data to make it match the timestamps. Disabled
by default. When disabled, time gaps are covered with silence.

@item min_delta
Minimum difference between timestamps and audio data (in seconds) to trigger
adding/dropping samples. Default value is 0.1. If you get non-perfect sync with
this filter, try setting this parameter to 0.

@item max_comp
Maximum compensation in samples per second. Relevant only with compensate=1.
Default value 500.

@item first_pts
Assume the first pts should be this value. The time base is 1 / sample rate.
This allows for padding/trimming at the start of stream. By default, no
assumption is made about the first frame's expected pts, so no padding or
trimming is done. For example, this could be set to 0 to pad the beginning with
silence if an audio stream starts after the video stream or to trim any samples
with a negative pts due to encoder delay.

@end table

@section channelsplit
Split each channel in input audio stream into a separate output stream.

This filter accepts the following named parameters:
@table @option
@item channel_layout
Channel layout of the input stream. Default is "stereo".
@end table

For example, assuming a stereo input MP3 file
@example
ffmpeg -i in.mp3 -filter_complex channelsplit out.mkv
@end example
will create an output Matroska file with two audio streams, one containing only
the left channel and the other the right channel.

To split a 5.1 WAV file into per-channel files
@example
ffmpeg -i in.wav -filter_complex
'channelsplit=channel_layout=5.1[FL][FR][FC][LFE][SL][SR]'
-map '[FL]' front_left.wav -map '[FR]' front_right.wav -map '[FC]'
front_center.wav -map '[LFE]' lfe.wav -map '[SL]' side_left.wav -map '[SR]'
side_right.wav
@end example

@section channelmap
Remap input channels to new locations.

This filter accepts the following named parameters:
@table @option
@item channel_layout
Channel layout of the output stream.

@item map
Map channels from input to output. The argument is a comma-separated list of
mappings, each in the @code{@var{in_channel}-@var{out_channel}} or
@var{in_channel} form. @var{in_channel} can be either the name of the input
channel (e.g. FL for front left) or its index in the input channel layout.
@var{out_channel} is the name of the output channel or its index in the output
channel layout. If @var{out_channel} is not given then it is implicitly an
index, starting with zero and increasing by one for each mapping.
@end table

If no mapping is present, the filter will implicitly map input channels to
output channels preserving index.

For example, assuming a 5.1+downmix input MOV file
@example
ffmpeg -i in.mov -filter 'channelmap=map=DL-FL\,DR-FR' out.wav
@end example
will create an output WAV file tagged as stereo from the downmix channels of
the input.

To fix a 5.1 WAV improperly encoded in AAC's native channel order
@example
ffmpeg -i in.wav -filter 'channelmap=1\,2\,0\,5\,3\,4:channel_layout=5.1' out.wav
@end example

@section join
Join multiple input streams into one multi-channel stream.

The filter accepts the following named parameters:
@table @option

@item inputs
Number of input streams. Defaults to 2.

@item channel_layout
Desired output channel layout. Defaults to stereo.

@item map
Map channels from inputs to output. The argument is a comma-separated list of
mappings, each in the @code{@var{input_idx}.@var{in_channel}-@var{out_channel}}
form. @var{input_idx} is the 0-based index of the input stream. @var{in_channel}
can be either the name of the input channel (e.g. FL for front left) or its
index in the specified input stream. @var{out_channel} is the name of the output
channel.
@end table

The filter will attempt to guess the mappings when those are not specified
explicitly. It does so by first trying to find an unused matching input channel
and if that fails it picks the first unused input channel.

E.g. to join 3 inputs (with properly set channel layouts)
@example
ffmpeg -i INPUT1 -i INPUT2 -i INPUT3 -filter_complex join=inputs=3 OUTPUT
@end example

To build a 5.1 output from 6 single-channel streams:
@example
ffmpeg -i fl -i fr -i fc -i sl -i sr -i lfe -filter_complex
'join=inputs=6:channel_layout=5.1:map=0.0-FL\,1.0-FR\,2.0-FC\,3.0-SL\,4.0-SR\,5.0-LFE'
out
@end example

@section resample
Convert the audio sample format, sample rate and channel layout. This filter is
not meant to be used directly.

@section volume

Adjust the input audio volume.

The filter accepts the following named parameters. If the key of the
first options is omitted, the arguments are interpreted according to
the following syntax:
@example
volume=@var{volume}:@var{precision}
@end example

@table @option

@item volume
Expresses how the audio volume will be increased or decreased.

Output values are clipped to the maximum value.

The output audio volume is given by the relation:
@example
@var{output_volume} = @var{volume} * @var{input_volume}
@end example

Default value for @var{volume} is 1.0.

@item precision
Set the mathematical precision.

This determines which input sample formats will be allowed, which affects the
precision of the volume scaling.

@table @option
@item fixed
8-bit fixed-point; limits input sample format to U8, S16, and S32.
@item float
32-bit floating-point; limits input sample format to FLT. (default)
@item double
64-bit floating-point; limits input sample format to DBL.
@end table
@end table

@subsection Examples

@itemize
@item
Halve the input audio volume:
@example
volume=volume=0.5
volume=volume=1/2
volume=volume=-6.0206dB
@end example

In all the above example the named key for @option{volume} can be
omitted, for example like in:
@example
volume=0.5
@end example

@item
Increase input audio power by 6 decibels using fixed-point precision:
@example
volume=volume=6dB:precision=fixed
@end example
@end itemize

@section volumedetect

Detect the volume of the input video.

The filter has no parameters. The input is not modified. Statistics about
the volume will be printed in the log when the input stream end is reached.

In particular it will show the mean volume (root mean square), maximum
volume (on a per-sample basis), and the beginning of an histogram of the
registered volume values (from the maximum value to a cumulated 1/1000 of
the samples).

All volumes are in decibels relative to the maximum PCM value.

@subsection Examples

Here is an excerpt of the output:
@example
[Parsed_volumedetect_0 @ 0xa23120] mean_volume: -27 dB
[Parsed_volumedetect_0 @ 0xa23120] max_volume: -4 dB
[Parsed_volumedetect_0 @ 0xa23120] histogram_4db: 6
[Parsed_volumedetect_0 @ 0xa23120] histogram_5db: 62
[Parsed_volumedetect_0 @ 0xa23120] histogram_6db: 286
[Parsed_volumedetect_0 @ 0xa23120] histogram_7db: 1042
[Parsed_volumedetect_0 @ 0xa23120] histogram_8db: 2551
[Parsed_volumedetect_0 @ 0xa23120] histogram_9db: 4609
[Parsed_volumedetect_0 @ 0xa23120] histogram_10db: 8409
@end example

It means that:
@itemize
@item
The mean square energy is approximately -27 dB, or 10^-2.7.
@item
The largest sample is at -4 dB, or more precisely between -4 dB and -5 dB.
@item
There are 6 samples at -4 dB, 62 at -5 dB, 286 at -6 dB, etc.
@end itemize

In other words, raising the volume by +4 dB does not cause any clipping,
raising it by +5 dB causes clipping for 6 samples, etc.

@c man end AUDIO FILTERS

@chapter Audio Sources
@c man begin AUDIO SOURCES

Below is a description of the currently available audio sources.

@section abuffer

Buffer audio frames, and make them available to the filter chain.

This source is mainly intended for a programmatic use, in particular
through the interface defined in @file{libavfilter/asrc_abuffer.h}.

It accepts the following mandatory parameters:
@var{sample_rate}:@var{sample_fmt}:@var{channel_layout}

@table @option

@item sample_rate
The sample rate of the incoming audio buffers.

@item sample_fmt
The sample format of the incoming audio buffers.
Either a sample format name or its corresponging integer representation from
the enum AVSampleFormat in @file{libavutil/samplefmt.h}

@item channel_layout
The channel layout of the incoming audio buffers.
Either a channel layout name from channel_layout_map in
@file{libavutil/channel_layout.c} or its corresponding integer representation
from the AV_CH_LAYOUT_* macros in @file{libavutil/channel_layout.h}

@item channels
The number of channels of the incoming audio buffers.
If both @var{channels} and @var{channel_layout} are specified, then they
must be consistent.

@end table

@subsection Examples

@example
abuffer=44100:s16p:stereo
@end example

will instruct the source to accept planar 16bit signed stereo at 44100Hz.
Since the sample format with name "s16p" corresponds to the number
6 and the "stereo" channel layout corresponds to the value 0x3, this is
equivalent to:
@example
abuffer=44100:6:0x3
@end example

@section aevalsrc

Generate an audio signal specified by an expression.

This source accepts in input one or more expressions (one for each
channel), which are evaluated and used to generate a corresponding
audio signal.

It accepts the syntax: @var{exprs}[::@var{options}].
@var{exprs} is a list of expressions separated by ":", one for each
separate channel. In case the @var{channel_layout} is not
specified, the selected channel layout depends on the number of
provided expressions.

@var{options} is an optional sequence of @var{key}=@var{value} pairs,
separated by ":".

The description of the accepted options follows.

@table @option

@item channel_layout, c
Set the channel layout. The number of channels in the specified layout
must be equal to the number of specified expressions.

@item duration, d
Set the minimum duration of the sourced audio. See the function
@code{av_parse_time()} for the accepted format.
Note that the resulting duration may be greater than the specified
duration, as the generated audio is always cut at the end of a
complete frame.

If not specified, or the expressed duration is negative, the audio is
supposed to be generated forever.

@item nb_samples, n
Set the number of samples per channel per each output frame,
default to 1024.

@item sample_rate, s
Specify the sample rate, default to 44100.
@end table

Each expression in @var{exprs} can contain the following constants:

@table @option
@item n
number of the evaluated sample, starting from 0

@item t
time of the evaluated sample expressed in seconds, starting from 0

@item s
sample rate

@end table

@subsection Examples

@itemize
@item
Generate silence:
@example
aevalsrc=0
@end example

@item
Generate a sin signal with frequency of 440 Hz, set sample rate to
8000 Hz:
@example
aevalsrc="sin(440*2*PI*t)::s=8000"
@end example

@item
Generate a two channels signal, specify the channel layout (Front
Center + Back Center) explicitly:
@example
aevalsrc="sin(420*2*PI*t):cos(430*2*PI*t)::c=FC|BC"
@end example

@item
Generate white noise:
@example
aevalsrc="-2+random(0)"
@end example

@item
Generate an amplitude modulated signal:
@example
aevalsrc="sin(10*2*PI*t)*sin(880*2*PI*t)"
@end example

@item
Generate 2.5 Hz binaural beats on a 360 Hz carrier:
@example
aevalsrc="0.1*sin(2*PI*(360-2.5/2)*t) : 0.1*sin(2*PI*(360+2.5/2)*t)"
@end example

@end itemize

@section anullsrc

Null audio source, return unprocessed audio frames. It is mainly useful
as a template and to be employed in analysis / debugging tools, or as
the source for filters which ignore the input data (for example the sox
synth filter).

It accepts an optional sequence of @var{key}=@var{value} pairs,
separated by ":".

The description of the accepted options follows.

@table @option

@item sample_rate, s
Specify the sample rate, and defaults to 44100.

@item channel_layout, cl

Specify the channel layout, and can be either an integer or a string
representing a channel layout. The default value of @var{channel_layout}
is "stereo".

Check the channel_layout_map definition in
@file{libavutil/channel_layout.c} for the mapping between strings and
channel layout values.

@item nb_samples, n
Set the number of samples per requested frames.

@end table

@subsection Examples

@itemize
@item
Set the sample rate to 48000 Hz and the channel layout to AV_CH_LAYOUT_MONO.
@example
anullsrc=r=48000:cl=4
@end example

@item
Do the same operation with a more obvious syntax:
@example
anullsrc=r=48000:cl=mono
@end example
@end itemize

@section abuffer
Buffer audio frames, and make them available to the filter chain.

This source is not intended to be part of user-supplied graph descriptions but
for insertion by calling programs through the interface defined in
@file{libavfilter/buffersrc.h}.

It accepts the following named parameters:
@table @option

@item time_base
Timebase which will be used for timestamps of submitted frames. It must be
either a floating-point number or in @var{numerator}/@var{denominator} form.

@item sample_rate
Audio sample rate.

@item sample_fmt
Name of the sample format, as returned by @code{av_get_sample_fmt_name()}.

@item channel_layout
Channel layout of the audio data, in the form that can be accepted by
@code{av_get_channel_layout()}.
@end table

All the parameters need to be explicitly defined.

@section flite

Synthesize a voice utterance using the libflite library.

To enable compilation of this filter you need to configure FFmpeg with
@code{--enable-libflite}.

Note that the flite library is not thread-safe.

The source accepts parameters as a list of @var{key}=@var{value} pairs,
separated by ":".

The description of the accepted parameters follows.

@table @option

@item list_voices
If set to 1, list the names of the available voices and exit
immediately. Default value is 0.

@item nb_samples, n
Set the maximum number of samples per frame. Default value is 512.

@item textfile
Set the filename containing the text to speak.

@item text
Set the text to speak.

@item voice, v
Set the voice to use for the speech synthesis. Default value is
@code{kal}. See also the @var{list_voices} option.
@end table

@subsection Examples

@itemize
@item
Read from file @file{speech.txt}, and synthetize the text using the
standard flite voice:
@example
flite=textfile=speech.txt
@end example

@item
Read the specified text selecting the @code{slt} voice:
@example
flite=text='So fare thee well, poor devil of a Sub-Sub, whose commentator I am':voice=slt
@end example

@item
Input text to ffmpeg:
@example
ffmpeg -f lavfi -i flite=text='So fare thee well, poor devil of a Sub-Sub, whose commentator I am':voice=slt
@end example

@item
Make @file{ffplay} speak the specified text, using @code{flite} and
the @code{lavfi} device:
@example
ffplay -f lavfi flite=text='No more be grieved for which that thou hast done.'
@end example
@end itemize

For more information about libflite, check:
@url{http://www.speech.cs.cmu.edu/flite/}

@c man end AUDIO SOURCES

@chapter Audio Sinks
@c man begin AUDIO SINKS

Below is a description of the currently available audio sinks.

@section abuffersink

Buffer audio frames, and make them available to the end of filter chain.

This sink is mainly intended for programmatic use, in particular
through the interface defined in @file{libavfilter/buffersink.h}.

It requires a pointer to an AVABufferSinkContext structure, which
defines the incoming buffers' formats, to be passed as the opaque
parameter to @code{avfilter_init_filter} for initialization.

@section anullsink

Null audio sink, do absolutely nothing with the input audio. It is
mainly useful as a template and to be employed in analysis / debugging
tools.

@section abuffersink
This sink is intended for programmatic use. Frames that arrive on this sink can
be retrieved by the calling program using the interface defined in
@file{libavfilter/buffersink.h}.

This filter accepts no parameters.

@c man end AUDIO SINKS

@chapter Video Filters
@c man begin VIDEO FILTERS

When you configure your FFmpeg build, you can disable any of the
existing filters using @code{--disable-filters}.
The configure output will show the video filters included in your
build.

Below is a description of the currently available video filters.

@section alphaextract

Extract the alpha component from the input as a grayscale video. This
is especially useful with the @var{alphamerge} filter.

@section alphamerge

Add or replace the alpha component of the primary input with the
grayscale value of a second input. This is intended for use with
@var{alphaextract} to allow the transmission or storage of frame
sequences that have alpha in a format that doesn't support an alpha
channel.

For example, to reconstruct full frames from a normal YUV-encoded video
and a separate video created with @var{alphaextract}, you might use:
@example
movie=in_alpha.mkv [alpha]; [in][alpha] alphamerge [out]
@end example

Since this filter is designed for reconstruction, it operates on frame
sequences without considering timestamps, and terminates when either
input reaches end of stream. This will cause problems if your encoding
pipeline drops frames. If you're trying to apply an image as an
overlay to a video stream, consider the @var{overlay} filter instead.

@section ass

Same as the @ref{subtitles} filter, except that it doesn't require libavcodec
and libavformat to work. On the other hand, it is limited to ASS (Advanced
Substation Alpha) subtitles files.

@section bbox

Compute the bounding box for the non-black pixels in the input frame
luminance plane.

This filter computes the bounding box containing all the pixels with a
luminance value greater than the minimum allowed value.
The parameters describing the bounding box are printed on the filter
log.

@section blackdetect

Detect video intervals that are (almost) completely black. Can be
useful to detect chapter transitions, commercials, or invalid
recordings. Output lines contains the time for the start, end and
duration of the detected black interval expressed in seconds.

In order to display the output lines, you need to set the loglevel at
least to the AV_LOG_INFO value.

This filter accepts a list of options in the form of
@var{key}=@var{value} pairs separated by ":". A description of the
accepted options follows.

@table @option
@item black_min_duration, d
Set the minimum detected black duration expressed in seconds. It must
be a non-negative floating point number.

Default value is 2.0.

@item picture_black_ratio_th, pic_th
Set the threshold for considering a picture "black".
Express the minimum value for the ratio:
@example
@var{nb_black_pixels} / @var{nb_pixels}
@end example

for which a picture is considered black.
Default value is 0.98.

@item pixel_black_th, pix_th
Set the threshold for considering a pixel "black".

The threshold expresses the maximum pixel luminance value for which a
pixel is considered "black". The provided value is scaled according to
the following equation:
@example
@var{absolute_threshold} = @var{luminance_minimum_value} + @var{pixel_black_th} * @var{luminance_range_size}
@end example

@var{luminance_range_size} and @var{luminance_minimum_value} depend on
the input video format, the range is [0-255] for YUV full-range
formats and [16-235] for YUV non full-range formats.

Default value is 0.10.
@end table

The following example sets the maximum pixel threshold to the minimum
value, and detects only black intervals of 2 or more seconds:
@example
blackdetect=d=2:pix_th=0.00
@end example

@section blackframe

Detect frames that are (almost) completely black. Can be useful to
detect chapter transitions or commercials. Output lines consist of
the frame number of the detected frame, the percentage of blackness,
the position in the file if known or -1 and the timestamp in seconds.

In order to display the output lines, you need to set the loglevel at
least to the AV_LOG_INFO value.

The filter accepts the syntax:
@example
blackframe[=@var{amount}:[@var{threshold}]]
@end example

@var{amount} is the percentage of the pixels that have to be below the
threshold, and defaults to 98.

@var{threshold} is the threshold below which a pixel value is
considered black, and defaults to 32.

@section blend

Blend two video frames into each other.

It takes two input streams and outputs one stream, the first input is the
"top" layer and second input is "bottom" layer.
Output terminates when shortest input terminates.

This filter accepts a list of options in the form of @var{key}=@var{value}
pairs separated by ":". A description of the accepted options follows.

@table @option
@item c0_mode
@item c1_mode
@item c2_mode
@item c3_mode
@item all_mode
Set blend mode for specific pixel component or all pixel components in case
of @var{all_mode}. Default value is @code{normal}.

Available values for component modes are:
@table @samp
@item addition
@item and
@item average
@item burn
@item darken
@item difference
@item divide
@item dodge
@item exclusion
@item hardlight
@item lighten
@item multiply
@item negation
@item normal
@item or
@item overlay
@item phoenix
@item pinlight
@item reflect
@item screen
@item softlight
@item subtract
@item vividlight
@item xor
@end table

@item c0_opacity
@item c1_opacity
@item c2_opacity
@item c3_opacity
@item all_opacity
Set blend opacity for specific pixel component or all pixel components in case
of @var{all_expr}. Only used in combination with pixel component blend modes.

@item c0_expr
@item c1_expr
@item c2_expr
@item c3_expr
@item all_expr
Set blend expression for specific pixel component or all pixel components in case
of @var{all_expr}. Note that related mode options will be ignored if those are set.

The expressions can use the following variables:

@table @option
@item X
@item Y
the coordinates of the current sample

@item W
@item H
the width and height of currently filtered plane

@item SW
@item SH
Width and height scale depending on the currently filtered plane. It is the
ratio between the corresponding luma plane number of pixels and the current
plane ones. E.g. for YUV4:2:0 the values are @code{1,1} for the luma plane, and
@code{0.5,0.5} for chroma planes.

@item T
Time of the current frame, expressed in seconds.

@item TOP, A
Value of pixel component at current location for first video frame (top layer).

@item BOTTOM, B
Value of pixel component at current location for second video frame (bottom layer).
@end table
@end table

@subsection Examples

@itemize
@item
Apply transition from bottom layer to top layer in first 10 seconds:
@example
blend=all_expr='A*(if(gte(T,10),1,T/10))+B*(1-(if(gte(T,10),1,T/10)))'
@end example

@item
Apply 1x1 checkerboard effect:
@example
blend=all_expr='if(eq(mod(X,2),mod(Y,2)),A,B)'
@end example
@end itemize

@section boxblur

Apply boxblur algorithm to the input video.

The filter accepts parameters as a list of @var{key}=@var{value}
pairs, separated by ":". If the key of the first options is omitted,
the arguments are interpreted according to the syntax
@option{luma_radius}:@option{luma_power}:@option{chroma_radius}:@option{chroma_power}:@option{alpha_radius}:@option{alpha_power}.

A description of the accepted options follows.

@table @option
@item luma_radius, lr
@item chroma_radius, cr
@item alpha_radius, ar
Set an expression for the box radius in pixels used for blurring the
corresponding input plane.

The radius value must be a non-negative number, and must not be
greater than the value of the expression @code{min(w,h)/2} for the
luma and alpha planes, and of @code{min(cw,ch)/2} for the chroma
planes.

Default value for @option{luma_radius} is "2". If not specified,
@option{chroma_radius} and @option{alpha_radius} default to the
corresponding value set for @option{luma_radius}.

The expressions can contain the following constants:
@table @option
@item w, h
the input width and height in pixels

@item cw, ch
the input chroma image width and height in pixels

@item hsub, vsub
horizontal and vertical chroma subsample values. For example for the
pixel format "yuv422p" @var{hsub} is 2 and @var{vsub} is 1.
@end table

@item luma_power, lp
@item chroma_power, cp
@item alpha_power, ap
Specify how many times the boxblur filter is applied to the
corresponding plane.

Default value for @option{luma_power} is 2. If not specified,
@option{chroma_power} and @option{alpha_power} default to the
corresponding value set for @option{luma_power}.

A value of 0 will disable the effect.
@end table

@subsection Examples

@itemize
@item
Apply a boxblur filter with luma, chroma, and alpha radius
set to 2:
@example
boxblur=2:1
@end example

@item
Set luma radius to 2, alpha and chroma radius to 0:
@example
boxblur=2:1:cr=0:ar=0
@end example

@item
Set luma and chroma radius to a fraction of the video dimension:
@example
boxblur=min(h\,w)/10:1:min(cw\,ch)/10:1
@end example
@end itemize

@section colormatrix

The colormatrix filter allows conversion between any of the following color
space: BT.709 (@var{bt709}), BT.601 (@var{bt601}), SMPTE-240M (@var{smpte240m})
and FCC (@var{fcc}).

The syntax of the parameters is @var{source}:@var{destination}:

@example
colormatrix=bt601:smpte240m
@end example

@section copy

Copy the input source unchanged to the output. Mainly useful for
testing purposes.

@section crop

Crop the input video.

This filter accepts a list of @var{key}=@var{value} pairs as argument,
separated by ':'. If the key of the first options is omitted, the
arguments are interpreted according to the syntax
@var{out_w}:@var{out_h}:@var{x}:@var{y}:@var{keep_aspect}.

A description of the accepted options follows:
@table @option
@item w, out_w
Set the crop area width. It defaults to @code{iw}.
This expression is evaluated only once during the filter
configuration.

@item h, out_h
Set the crop area width. It defaults to @code{ih}.
This expression is evaluated only once during the filter
configuration.

@item x
Set the expression for the x top-left coordinate of the cropped area.
It defaults to @code{(in_w-out_w)/2}.
This expression is evaluated per-frame.

@item y
Set the expression for the y top-left coordinate of the cropped area.
It defaults to @code{(in_h-out_h)/2}.
This expression is evaluated per-frame.

@item keep_aspect
If set to 1 will force the output display aspect ratio
to be the same of the input, by changing the output sample aspect
ratio. It defaults to 0.
@end table

The @var{out_w}, @var{out_h}, @var{x}, @var{y} parameters are
expressions containing the following constants:

@table @option
@item x, y
the computed values for @var{x} and @var{y}. They are evaluated for
each new frame.

@item in_w, in_h
the input width and height

@item iw, ih
same as @var{in_w} and @var{in_h}

@item out_w, out_h
the output (cropped) width and height

@item ow, oh
same as @var{out_w} and @var{out_h}

@item a
same as @var{iw} / @var{ih}

@item sar
input sample aspect ratio

@item dar
input display aspect ratio, it is the same as (@var{iw} / @var{ih}) * @var{sar}

@item hsub, vsub
horizontal and vertical chroma subsample values. For example for the
pixel format "yuv422p" @var{hsub} is 2 and @var{vsub} is 1.

@item n
the number of input frame, starting from 0

@item pos
the position in the file of the input frame, NAN if unknown

@item t
timestamp expressed in seconds, NAN if the input timestamp is unknown

@end table

The expression for @var{out_w} may depend on the value of @var{out_h},
and the expression for @var{out_h} may depend on @var{out_w}, but they
cannot depend on @var{x} and @var{y}, as @var{x} and @var{y} are
evaluated after @var{out_w} and @var{out_h}.

The @var{x} and @var{y} parameters specify the expressions for the
position of the top-left corner of the output (non-cropped) area. They
are evaluated for each frame. If the evaluated value is not valid, it
is approximated to the nearest valid value.

The expression for @var{x} may depend on @var{y}, and the expression
for @var{y} may depend on @var{x}.

@subsection Examples

@itemize
@item
Crop area with size 100x100 at position (12,34).
@example
crop=100:100:12:34
@end example

Using named options, the example above becomes:
@example
crop=w=100:h=100:x=12:y=34
@end example

@item
Crop the central input area with size 100x100:
@example
crop=100:100
@end example

@item
Crop the central input area with size 2/3 of the input video:
@example
crop=2/3*in_w:2/3*in_h
@end example

@item
Crop the input video central square:
@example
crop=in_h
@end example

@item
Delimit the rectangle with the top-left corner placed at position
100:100 and the right-bottom corner corresponding to the right-bottom
corner of the input image:
@example
crop=in_w-100:in_h-100:100:100
@end example

@item
Crop 10 pixels from the left and right borders, and 20 pixels from
the top and bottom borders
@example
crop=in_w-2*10:in_h-2*20
@end example

@item
Keep only the bottom right quarter of the input image:
@example
crop=in_w/2:in_h/2:in_w/2:in_h/2
@end example

@item
Crop height for getting Greek harmony:
@example
crop=in_w:1/PHI*in_w
@end example

@item
Appply trembling effect:
@example
crop=in_w/2:in_h/2:(in_w-out_w)/2+((in_w-out_w)/2)*sin(n/10):(in_h-out_h)/2 +((in_h-out_h)/2)*sin(n/7)
@end example

@item
Apply erratic camera effect depending on timestamp:
@example
crop=in_w/2:in_h/2:(in_w-out_w)/2+((in_w-out_w)/2)*sin(t*10):(in_h-out_h)/2 +((in_h-out_h)/2)*sin(t*13)"
@end example

@item
Set x depending on the value of y:
@example
crop=in_w/2:in_h/2:y:10+10*sin(n/10)
@end example
@end itemize

@section cropdetect

Auto-detect crop size.

Calculate necessary cropping parameters and prints the recommended
parameters through the logging system. The detected dimensions
correspond to the non-black area of the input video.

It accepts the syntax:
@example
cropdetect[=@var{limit}[:@var{round}[:@var{reset}]]]
@end example

@table @option

@item limit
Threshold, which can be optionally specified from nothing (0) to
everything (255), defaults to 24.

@item round
Value which the width/height should be divisible by, defaults to
16. The offset is automatically adjusted to center the video. Use 2 to
get only even dimensions (needed for 4:2:2 video). 16 is best when
encoding to most video codecs.

@item reset
Counter that determines after how many frames cropdetect will reset
the previously detected largest video area and start over to detect
the current optimal crop area. Defaults to 0.

This can be useful when channel logos distort the video area. 0
indicates never reset and return the largest area encountered during
playback.
@end table

@section decimate

Drop frames that do not differ greatly from the previous frame in
order to reduce framerate.

The main use of this filter is for very-low-bitrate encoding
(e.g. streaming over dialup modem), but it could in theory be used for
fixing movies that were inverse-telecined incorrectly.

The filter accepts parameters as a list of @var{key}=@var{value}
pairs, separated by ":". If the key of the first options is omitted,
the arguments are interpreted according to the syntax:
@option{max}:@option{hi}:@option{lo}:@option{frac}.

A description of the accepted options follows.

@table @option
@item max
Set the maximum number of consecutive frames which can be dropped (if
positive), or the minimum interval between dropped frames (if
negative). If the value is 0, the frame is dropped unregarding the
number of previous sequentially dropped frames.

Default value is 0.

@item hi
@item lo
@item frac
Set the dropping threshold values.

Values for @option{hi} and @option{lo} are for 8x8 pixel blocks and
represent actual pixel value differences, so a threshold of 64
corresponds to 1 unit of difference for each pixel, or the same spread
out differently over the block.

A frame is a candidate for dropping if no 8x8 blocks differ by more
than a threshold of @option{hi}, and if no more than @option{frac} blocks (1
meaning the whole image) differ by more than a threshold of @option{lo}.

Default value for @option{hi} is 64*12, default value for @option{lo} is
64*5, and default value for @option{frac} is 0.33.
@end table

@section delogo

Suppress a TV station logo by a simple interpolation of the surrounding
pixels. Just set a rectangle covering the logo and watch it disappear
(and sometimes something even uglier appear - your mileage may vary).

The filter accepts parameters as a string of the form
"@var{x}:@var{y}:@var{w}:@var{h}:@var{band}", or as a list of
@var{key}=@var{value} pairs, separated by ":".

The description of the accepted parameters follows.

@table @option

@item x, y
Specify the top left corner coordinates of the logo. They must be
specified.

@item w, h
Specify the width and height of the logo to clear. They must be
specified.

@item band, t
Specify the thickness of the fuzzy edge of the rectangle (added to
@var{w} and @var{h}). The default value is 4.

@item show
When set to 1, a green rectangle is drawn on the screen to simplify
finding the right @var{x}, @var{y}, @var{w}, @var{h} parameters, and
@var{band} is set to 4. The default value is 0.

@end table

@subsection Examples

@itemize
@item
Set a rectangle covering the area with top left corner coordinates 0,0
and size 100x77, setting a band of size 10:
@example
delogo=0:0:100:77:10
@end example

@item
As the previous example, but use named options:
@example
delogo=x=0:y=0:w=100:h=77:band=10
@end example

@end itemize

@section deshake

Attempt to fix small changes in horizontal and/or vertical shift. This
filter helps remove camera shake from hand-holding a camera, bumping a
tripod, moving on a vehicle, etc.

The filter accepts parameters as a list of @var{key}=@var{value}
pairs, separated by ":". If the key of the first options is omitted,
the arguments are interpreted according to the syntax
@var{x}:@var{y}:@var{w}:@var{h}:@var{rx}:@var{ry}:@var{edge}:@var{blocksize}:@var{contrast}:@var{search}:@var{filename}.

A description of the accepted parameters follows.

@table @option

@item x, y, w, h
Specify a rectangular area where to limit the search for motion
vectors.
If desired the search for motion vectors can be limited to a
rectangular area of the frame defined by its top left corner, width
and height. These parameters have the same meaning as the drawbox
filter which can be used to visualise the position of the bounding
box.

This is useful when simultaneous movement of subjects within the frame
might be confused for camera motion by the motion vector search.

If any or all of @var{x}, @var{y}, @var{w} and @var{h} are set to -1
then the full frame is used. This allows later options to be set
without specifying the bounding box for the motion vector search.

Default - search the whole frame.

@item rx, ry
Specify the maximum extent of movement in x and y directions in the
range 0-64 pixels. Default 16.

@item edge
Specify how to generate pixels to fill blanks at the edge of the
frame. Available values are:
@table @samp
@item blank, 0
Fill zeroes at blank locations
@item original, 1
Original image at blank locations
@item clamp, 2
Extruded edge value at blank locations
@item mirror, 3
Mirrored edge at blank locations
@end table
Default value is @samp{mirror}.

@item blocksize
Specify the blocksize to use for motion search. Range 4-128 pixels,
default 8.

@item contrast
Specify the contrast threshold for blocks. Only blocks with more than
the specified contrast (difference between darkest and lightest
pixels) will be considered. Range 1-255, default 125.

@item search
Specify the search strategy. Available values are:
@table @samp
@item exhaustive, 0
Set exhaustive search
@item less, 1
Set less exhaustive search.
@end table
Default value is @samp{exhaustive}.

@item filename
If set then a detailed log of the motion search is written to the
specified file.

@end table

@section drawbox

Draw a colored box on the input image.

The filter accepts parameters as a list of @var{key}=@var{value}
pairs, separated by ":". If the key of the first options is omitted,
the arguments are interpreted according to the syntax
@option{x}:@option{y}:@option{width}:@option{height}:@option{color}:@option{thickness}.

A description of the accepted options follows.

@table @option
@item x, y
Specify the top left corner coordinates of the box. Default to 0.

@item width, w
@item height, h
Specify the width and height of the box, if 0 they are interpreted as
the input width and height. Default to 0.

@item color, c
Specify the color of the box to write, it can be the name of a color
(case insensitive match) or a 0xRRGGBB[AA] sequence. If the special
value @code{invert} is used, the box edge color is the same as the
video with inverted luma.

@item thickness, t
Set the thickness of the box edge. Default value is @code{4}.
@end table

@subsection Examples

@itemize
@item
Draw a black box around the edge of the input image:
@example
drawbox
@end example

@item
Draw a box with color red and an opacity of 50%:
@example
drawbox=10:20:200:60:red@@0.5
@end example

The previous example can be specified as:
@example
drawbox=x=10:y=20:w=200:h=60:color=red@@0.5
@end example

@item
Fill the box with pink color:
@example
drawbox=x=10:y=10:w=100:h=100:color=pink@@0.5:t=max
@end example
@end itemize

@anchor{drawtext}
@section drawtext

Draw text string or text from specified file on top of video using the
libfreetype library.

To enable compilation of this filter you need to configure FFmpeg with
@code{--enable-libfreetype}.

@subsection Syntax

The filter accepts parameters as a list of @var{key}=@var{value} pairs,
separated by ":".

The description of the accepted parameters follows.

@table @option

@item box
Used to draw a box around text using background color.
Value should be either 1 (enable) or 0 (disable).
The default value of @var{box} is 0.

@item boxcolor
The color to be used for drawing box around text.
Either a string (e.g. "yellow") or in 0xRRGGBB[AA] format
(e.g. "0xff00ff"), possibly followed by an alpha specifier.
The default value of @var{boxcolor} is "white".

@item draw
Set an expression which specifies if the text should be drawn. If the
expression evaluates to 0, the text is not drawn. This is useful for
specifying that the text should be drawn only when specific conditions
are met.

Default value is "1".

See below for the list of accepted constants and functions.

@item expansion
Select how the @var{text} is expanded. Can be either @code{none},
@code{strftime} (deprecated) or
@code{normal} (default). See the @ref{drawtext_expansion, Text expansion} section
below for details.

@item fix_bounds
If true, check and fix text coords to avoid clipping.

@item fontcolor
The color to be used for drawing fonts.
Either a string (e.g. "red") or in 0xRRGGBB[AA] format
(e.g. "0xff000033"), possibly followed by an alpha specifier.
The default value of @var{fontcolor} is "black".

@item fontfile
The font file to be used for drawing text. Path must be included.
This parameter is mandatory.

@item fontsize
The font size to be used for drawing text.
The default value of @var{fontsize} is 16.

@item ft_load_flags
Flags to be used for loading the fonts.

The flags map the corresponding flags supported by libfreetype, and are
a combination of the following values:
@table @var
@item default
@item no_scale
@item no_hinting
@item render
@item no_bitmap
@item vertical_layout
@item force_autohint
@item crop_bitmap
@item pedantic
@item ignore_global_advance_width
@item no_recurse
@item ignore_transform
@item monochrome
@item linear_design
@item no_autohint
@item end table
@end table

Default value is "render".

For more information consult the documentation for the FT_LOAD_*
libfreetype flags.

@item shadowcolor
The color to be used for drawing a shadow behind the drawn text.  It
can be a color name (e.g. "yellow") or a string in the 0xRRGGBB[AA]
form (e.g. "0xff00ff"), possibly followed by an alpha specifier.
The default value of @var{shadowcolor} is "black".

@item shadowx, shadowy
The x and y offsets for the text shadow position with respect to the
position of the text. They can be either positive or negative
values. Default value for both is "0".

@item tabsize
The size in number of spaces to use for rendering the tab.
Default value is 4.

@item timecode
Set the initial timecode representation in "hh:mm:ss[:;.]ff"
format. It can be used with or without text parameter. @var{timecode_rate}
option must be specified.

@item timecode_rate, rate, r
Set the timecode frame rate (timecode only).

@item text
The text string to be drawn. The text must be a sequence of UTF-8
encoded characters.
This parameter is mandatory if no file is specified with the parameter
@var{textfile}.

@item textfile
A text file containing text to be drawn. The text must be a sequence
of UTF-8 encoded characters.

This parameter is mandatory if no text string is specified with the
parameter @var{text}.

If both @var{text} and @var{textfile} are specified, an error is thrown.

@item reload
If set to 1, the @var{textfile} will be reloaded before each frame.
Be sure to update it atomically, or it may be read partially, or even fail.

@item x, y
The expressions which specify the offsets where text will be drawn
within the video frame. They are relative to the top/left border of the
output image.

The default value of @var{x} and @var{y} is "0".

See below for the list of accepted constants and functions.
@end table

The parameters for @var{x} and @var{y} are expressions containing the
following constants and functions:

@table @option
@item dar
input display aspect ratio, it is the same as (@var{w} / @var{h}) * @var{sar}

@item hsub, vsub
horizontal and vertical chroma subsample values. For example for the
pixel format "yuv422p" @var{hsub} is 2 and @var{vsub} is 1.

@item line_h, lh
the height of each text line

@item main_h, h, H
the input height

@item main_w, w, W
the input width

@item max_glyph_a, ascent
the maximum distance from the baseline to the highest/upper grid
coordinate used to place a glyph outline point, for all the rendered
glyphs.
It is a positive value, due to the grid's orientation with the Y axis
upwards.

@item max_glyph_d, descent
the maximum distance from the baseline to the lowest grid coordinate
used to place a glyph outline point, for all the rendered glyphs.
This is a negative value, due to the grid's orientation, with the Y axis
upwards.

@item max_glyph_h
maximum glyph height, that is the maximum height for all the glyphs
contained in the rendered text, it is equivalent to @var{ascent} -
@var{descent}.

@item max_glyph_w
maximum glyph width, that is the maximum width for all the glyphs
contained in the rendered text

@item n
the number of input frame, starting from 0

@item rand(min, max)
return a random number included between @var{min} and @var{max}

@item sar
input sample aspect ratio

@item t
timestamp expressed in seconds, NAN if the input timestamp is unknown

@item text_h, th
the height of the rendered text

@item text_w, tw
the width of the rendered text

@item x, y
the x and y offset coordinates where the text is drawn.

These parameters allow the @var{x} and @var{y} expressions to refer
each other, so you can for example specify @code{y=x/dar}.
@end table

If libavfilter was built with @code{--enable-fontconfig}, then
@option{fontfile} can be a fontconfig pattern or omitted.

@anchor{drawtext_expansion}
@subsection Text expansion

If @option{expansion} is set to @code{strftime},
the filter recognizes strftime() sequences in the provided text and
expands them accordingly. Check the documentation of strftime(). This
feature is deprecated.

If @option{expansion} is set to @code{none}, the text is printed verbatim.

If @option{expansion} is set to @code{normal} (which is the default),
the following expansion mechanism is used.

The backslash character '\', followed by any character, always expands to
the second character.

Sequence of the form @code{%@{...@}} are expanded. The text between the
braces is a function name, possibly followed by arguments separated by ':'.
If the arguments contain special characters or delimiters (':' or '@}'),
they should be escaped.

Note that they probably must also be escaped as the value for the
@option{text} option in the filter argument string and as the filter
argument in the filter graph description, and possibly also for the shell,
that makes up to four levels of escaping; using a text file avoids these
problems.

The following functions are available:

@table @command

@item expr, e
The expression evaluation result.

It must take one argument specifying the expression to be evaluated,
which accepts the same constants and functions as the @var{x} and
@var{y} values. Note that not all constants should be used, for
example the text size is not known when evaluating the expression, so
the constants @var{text_w} and @var{text_h} will have an undefined
value.

@item gmtime
The time at which the filter is running, expressed in UTC.
It can accept an argument: a strftime() format string.

@item localtime
The time at which the filter is running, expressed in the local time zone.
It can accept an argument: a strftime() format string.

@item n, frame_num
The frame number, starting from 0.

@item pts
The timestamp of the current frame, in seconds, with microsecond accuracy.

@end table

@subsection Examples

@itemize
@item
Draw "Test Text" with font FreeSerif, using the default values for the
optional parameters.

@example
drawtext="fontfile=/usr/share/fonts/truetype/freefont/FreeSerif.ttf: text='Test Text'"
@end example

@item
Draw 'Test Text' with font FreeSerif of size 24 at position x=100
and y=50 (counting from the top-left corner of the screen), text is
yellow with a red box around it. Both the text and the box have an
opacity of 20%.

@example
drawtext="fontfile=/usr/share/fonts/truetype/freefont/FreeSerif.ttf: text='Test Text':\
          x=100: y=50: fontsize=24: fontcolor=yellow@@0.2: box=1: boxcolor=red@@0.2"
@end example

Note that the double quotes are not necessary if spaces are not used
within the parameter list.

@item
Show the text at the center of the video frame:
@example
drawtext="fontsize=30:fontfile=FreeSerif.ttf:text='hello world':x=(w-text_w)/2:y=(h-text_h-line_h)/2"
@end example

@item
Show a text line sliding from right to left in the last row of the video
frame. The file @file{LONG_LINE} is assumed to contain a single line
with no newlines.
@example
drawtext="fontsize=15:fontfile=FreeSerif.ttf:text=LONG_LINE:y=h-line_h:x=-50*t"
@end example

@item
Show the content of file @file{CREDITS} off the bottom of the frame and scroll up.
@example
drawtext="fontsize=20:fontfile=FreeSerif.ttf:textfile=CREDITS:y=h-20*t"
@end example

@item
Draw a single green letter "g", at the center of the input video.
The glyph baseline is placed at half screen height.
@example
drawtext="fontsize=60:fontfile=FreeSerif.ttf:fontcolor=green:text=g:x=(w-max_glyph_w)/2:y=h/2-ascent"
@end example

@item
Show text for 1 second every 3 seconds:
@example
drawtext="fontfile=FreeSerif.ttf:fontcolor=white:x=100:y=x/dar:draw=lt(mod(t\,3)\,1):text='blink'"
@end example

@item
Use fontconfig to set the font. Note that the colons need to be escaped.
@example
drawtext='fontfile=Linux Libertine O-40\:style=Semibold:text=FFmpeg'
@end example

@item
Print the date of a real-time encoding (see strftime(3)):
@example
drawtext='fontfile=FreeSans.ttf:text=%@{localtime:%a %b %d %Y@}'
@end example

@end itemize

For more information about libfreetype, check:
@url{http://www.freetype.org/}.

For more information about fontconfig, check:
@url{http://freedesktop.org/software/fontconfig/fontconfig-user.html}.

@section edgedetect

Detect and draw edges. The filter uses the Canny Edge Detection algorithm.

This filter accepts the following optional named parameters:

@table @option
@item low, high
Set low and high threshold values used by the Canny thresholding
algorithm.

The high threshold selects the "strong" edge pixels, which are then
connected through 8-connectivity with the "weak" edge pixels selected
by the low threshold.

@var{low} and @var{high} threshold values must be choosen in the range
[0,1], and @var{low} should be lesser or equal to @var{high}.

Default value for @var{low} is @code{20/255}, and default value for @var{high}
is @code{50/255}.
@end table

Example:
@example
edgedetect=low=0.1:high=0.4
@end example

@section fade

Apply fade-in/out effect to input video.

The filter accepts parameters as a list of @var{key}=@var{value}
pairs, separated by ":". If the key of the first options is omitted,
the arguments are interpreted according to the syntax
@var{type}:@var{start_frame}:@var{nb_frames}.

A description of the accepted parameters follows.

@table @option
@item type, t
Specify if the effect type, can be either @code{in} for fade-in, or
@code{out} for a fade-out effect. Default is @code{in}.

@item start_frame, s
Specify the number of the start frame for starting to apply the fade
effect. Default is 0.

@item nb_frames, n
Specify the number of frames for which the fade effect has to last. At
the end of the fade-in effect the output video will have the same
intensity as the input video, at the end of the fade-out transition
the output video will be completely black. Default is 25.

@item alpha
If set to 1, fade only alpha channel, if one exists on the input.
Default value is 0.
@end table

@subsection Examples

@itemize
@item
Fade in first 30 frames of video:
@example
fade=in:0:30
@end example

The command above is equivalent to:
@example
fade=t=in:s=0:n=30
@end example

@item
Fade out last 45 frames of a 200-frame video:
@example
fade=out:155:45
@end example

@item
Fade in first 25 frames and fade out last 25 frames of a 1000-frame video:
@example
fade=in:0:25, fade=out:975:25
@end example

@item
Make first 5 frames black, then fade in from frame 5-24:
@example
fade=in:5:20
@end example

@item
Fade in alpha over first 25 frames of video:
@example
fade=in:0:25:alpha=1
@end example
@end itemize

@section field

Extract a single field from an interlaced image using stride
arithmetic to avoid wasting CPU time. The output frames are marked as
non-interlaced.

This filter accepts the following named options:
@table @option
@item type
Specify whether to extract the top (if the value is @code{0} or
@code{top}) or the bottom field (if the value is @code{1} or
@code{bottom}).
@end table

If the option key is not specified, the first value sets the @var{type}
option. For example:
@example
field=bottom
@end example

is equivalent to:
@example
field=type=bottom
@end example

@section fieldorder

Transform the field order of the input video.

It accepts one parameter which specifies the required field order that
the input interlaced video will be transformed to. The parameter can
assume one of the following values:

@table @option
@item 0 or bff
output bottom field first
@item 1 or tff
output top field first
@end table

Default value is "tff".

Transformation is achieved by shifting the picture content up or down
by one line, and filling the remaining line with appropriate picture content.
This method is consistent with most broadcast field order converters.

If the input video is not flagged as being interlaced, or it is already
flagged as being of the required output field order then this filter does
not alter the incoming video.

This filter is very useful when converting to or from PAL DV material,
which is bottom field first.

For example:
@example
ffmpeg -i in.vob -vf "fieldorder=bff" out.dv
@end example

@section fifo

Buffer input images and send them when they are requested.

This filter is mainly useful when auto-inserted by the libavfilter
framework.

The filter does not take parameters.

@section format

Convert the input video to one of the specified pixel formats.
Libavfilter will try to pick one that is supported for the input to
the next filter.

The filter accepts a list of pixel format names, separated by ":",
for example "yuv420p:monow:rgb24".

@subsection Examples

@itemize
@item
Convert the input video to the format @var{yuv420p}
@example
format=yuv420p
@end example

Convert the input video to any of the formats in the list
@example
format=yuv420p:yuv444p:yuv410p
@end example
@end itemize

@section fps

Convert the video to specified constant framerate by duplicating or dropping
frames as necessary.

This filter accepts the following named parameters:
@table @option

@item fps
Desired output framerate. The default is @code{25}.

@item round
Rounding method.

Possible values are:
@table @option
@item zero
zero round towards 0
@item inf
round away from 0
@item down
round towards -infinity
@item up
round towards +infinity
@item near
round to nearest
@end table
The default is @code{near}.

@end table

Alternatively, the options can be specified as a flat string:
@var{fps}[:@var{round}].

See also the @ref{setpts} filter.

@section framestep

Select one frame every N.

This filter accepts in input a string representing a positive
integer. Default argument is @code{1}.

@anchor{frei0r}
@section frei0r

Apply a frei0r effect to the input video.

To enable compilation of this filter you need to install the frei0r
header and configure FFmpeg with @code{--enable-frei0r}.

The filter supports the syntax:
@example
@var{filter_name}[@{:|=@}@var{param1}:@var{param2}:...:@var{paramN}]
@end example

@var{filter_name} is the name of the frei0r effect to load. If the
environment variable @env{FREI0R_PATH} is defined, the frei0r effect
is searched in each one of the directories specified by the colon (or
semicolon on Windows platforms) separated list in @env{FREIOR_PATH},
otherwise in the standard frei0r paths, which are in this order:
@file{HOME/.frei0r-1/lib/}, @file{/usr/local/lib/frei0r-1/},
@file{/usr/lib/frei0r-1/}.

@var{param1}, @var{param2}, ... , @var{paramN} specify the parameters
for the frei0r effect.

A frei0r effect parameter can be a boolean (whose values are specified
with "y" and "n"), a double, a color (specified by the syntax
@var{R}/@var{G}/@var{B}, @var{R}, @var{G}, and @var{B} being float
numbers from 0.0 to 1.0) or by an @code{av_parse_color()} color
description), a position (specified by the syntax @var{X}/@var{Y},
@var{X} and @var{Y} being float numbers) and a string.

The number and kind of parameters depend on the loaded effect. If an
effect parameter is not specified the default value is set.

@subsection Examples

@itemize
@item
Apply the distort0r effect, set the first two double parameters:
@example
frei0r=distort0r:0.5:0.01
@end example

@item
Apply the colordistance effect, take a color as first parameter:
@example
frei0r=colordistance:0.2/0.3/0.4
frei0r=colordistance:violet
frei0r=colordistance:0x112233
@end example

@item
Apply the perspective effect, specify the top left and top right image
positions:
@example
frei0r=perspective:0.2/0.2:0.8/0.2
@end example
@end itemize

For more information see:
@url{http://frei0r.dyne.org}

@section geq

The filter takes one, two, three or four equations as parameter, separated by ':'.
The first equation is mandatory and applies to the luma plane. The two
following are respectively for chroma blue and chroma red planes.

The filter syntax allows named parameters:

@table @option
@item lum_expr
the luminance expression
@item cb_expr
the chrominance blue expression
@item cr_expr
the chrominance red expression
@item alpha_expr
the alpha expression
@end table

If one of the chrominance expression is not defined, it falls back on the other
one. If no alpha expression is specified it will evaluate to opaque value.
If none of chrominance expressions are
specified, they will evaluate the luminance expression.

The expressions can use the following variables and functions:

@table @option
@item N
The sequential number of the filtered frame, starting from @code{0}.

@item X, Y
The coordinates of the current sample.

@item W, H
The width and height of the image.

@item SW, SH
Width and height scale depending on the currently filtered plane. It is the
ratio between the corresponding luma plane number of pixels and the current
plane ones. E.g. for YUV4:2:0 the values are @code{1,1} for the luma plane, and
@code{0.5,0.5} for chroma planes.

@item T
Time of the current frame, expressed in seconds.

@item p(x, y)
Return the value of the pixel at location (@var{x},@var{y}) of the current
plane.

@item lum(x, y)
Return the value of the pixel at location (@var{x},@var{y}) of the luminance
plane.

@item cb(x, y)
Return the value of the pixel at location (@var{x},@var{y}) of the
blue-difference chroma plane. Returns 0 if there is no such plane.

@item cr(x, y)
Return the value of the pixel at location (@var{x},@var{y}) of the
red-difference chroma plane. Returns 0 if there is no such plane.

@item alpha(x, y)
Return the value of the pixel at location (@var{x},@var{y}) of the alpha
plane. Returns 0 if there is no such plane.
@end table

For functions, if @var{x} and @var{y} are outside the area, the value will be
automatically clipped to the closer edge.

@subsection Examples

@itemize
@item
Flip the image horizontally:
@example
geq=p(W-X\,Y)
@end example

@item
Generate a bidimensional sine wave, with angle @code{PI/3} and a
wavelength of 100 pixels:
@example
geq=128 + 100*sin(2*(PI/100)*(cos(PI/3)*(X-50*T) + sin(PI/3)*Y)):128:128
@end example

@item
Generate a fancy enigmatic moving light:
@example
nullsrc=s=256x256,geq=random(1)/hypot(X-cos(N*0.07)*W/2-W/2\,Y-sin(N*0.09)*H/2-H/2)^2*1000000*sin(N*0.02):128:128
@end example
@end itemize

@section gradfun

Fix the banding artifacts that are sometimes introduced into nearly flat
regions by truncation to 8bit color depth.
Interpolate the gradients that should go where the bands are, and
dither them.

This filter is designed for playback only.  Do not use it prior to
lossy compression, because compression tends to lose the dither and
bring back the bands.

The filter accepts a list of options in the form of @var{key}=@var{value} pairs
separated by ":". A description of the accepted options follows.

@table @option

@item strength
The maximum amount by which the filter will change
any one pixel. Also the threshold for detecting nearly flat
regions. Acceptable values range from @code{0.51} to @code{64}, default value
is @code{1.2}.

@item radius
The neighborhood to fit the gradient to. A larger
radius makes for smoother gradients, but also prevents the filter from
modifying the pixels near detailed regions. Acceptable values are
@code{8-32}, default value is @code{16}.

@end table

Alternatively, the options can be specified as a flat string:
@var{strength}[:@var{radius}]

@subsection Examples

@itemize
@item
Apply the filter with a @code{3.5} strength and radius of @code{8}:
@example
gradfun=3.5:8
@end example

@item
Specify radius, omitting the strength (which will fall-back to the default
value):
@example
gradfun=radius=8
@end example

@end itemize

@section hflip

Flip the input video horizontally.

For example to horizontally flip the input video with @command{ffmpeg}:
@example
ffmpeg -i in.avi -vf "hflip" out.avi
@end example

@section histeq
This filter applies a global color histogram equalization on a
per-frame basis.

It can be used to correct video that has a compressed range of pixel
intensities.  The filter redistributes the pixel intensities to
equalize their distribution across the intensity range. It may be
viewed as an "automatically adjusting contrast filter". This filter is
useful only for correcting degraded or poorly captured source
video.

The filter accepts parameters as a list of @var{key}=@var{value}
pairs, separated by ":". If the key of the first options is omitted,
the arguments are interpreted according to syntax
@var{strength}:@var{intensity}:@var{antibanding}.

This filter accepts the following named options:

@table @option
@item strength
Determine the amount of equalization to be applied.  As the strength
is reduced, the distribution of pixel intensities more-and-more
approaches that of the input frame. The value must be a float number
in the range [0,1] and defaults to 0.200.

@item intensity
Set the maximum intensity that can generated and scale the output
values appropriately.  The strength should be set as desired and then
the intensity can be limited if needed to avoid washing-out. The value
must be a float number in the range [0,1] and defaults to 0.210.

@item antibanding
Set the antibanding level. If enabled the filter will randomly vary
the luminance of output pixels by a small amount to avoid banding of
the histogram. Possible values are @code{none}, @code{weak} or
@code{strong}. It defaults to @code{none}.
@end table

@section histogram

Compute and draw a color distribution histogram for the input video.

The computed histogram is a representation of distribution of color components
in an image.

The filter accepts the following named parameters:

@table @option
@item mode
Set histogram mode.

It accepts the following values:
@table @samp
@item levels
standard histogram that display color components distribution in an image.
Displays color graph for each color component. Shows distribution
of the Y, U, V, A or G, B, R components, depending on input format,
in current frame. Bellow each graph is color component scale meter.

@item color
chroma values in vectorscope, if brighter more such chroma values are
distributed in an image.
Displays chroma values (U/V color placement) in two dimensional graph
(which is called a vectorscope). It can be used to read of the hue and
saturation of the current frame. At a same time it is a histogram.
The whiter a pixel in the vectorscope, the more pixels of the input frame
correspond to that pixel (that is the more pixels have this chroma value).
The V component is displayed on the horizontal (X) axis, with the leftmost
side being V = 0 and the rightmost side being V = 255.
The U component is displayed on the vertical (Y) axis, with the top
representing U = 0 and the bottom representing U = 255.

The position of a white pixel in the graph corresponds to the chroma value
of a pixel of the input clip. So the graph can be used to read of the
hue (color flavor) and the saturation (the dominance of the hue in the color).
As the hue of a color changes, it moves around the square. At the center of
the square, the saturation is zero, which means that the corresponding pixel
has no color. If you increase the amount of a specific color, while leaving
the other colors unchanged, the saturation increases, and you move towards
the edge of the square.

@item color2
chroma values in vectorscope, similar as @code{color} but actual chroma values
are displayed.

@item waveform
per row/column color component graph. In row mode graph in the left side represents
color component value 0 and right side represents value = 255. In column mode top
side represents color component value = 0 and bottom side represents value = 255.
@end table
Default value is @code{levels}.

@item level_height
Set height of level in @code{levels}. Default value is @code{200}.
Allowed range is [50, 2048].

@item scale_height
Set height of color scale in @code{levels}. Default value is @code{12}.
Allowed range is [0, 40].

@item step
Set step for @code{waveform} mode. Smaller values are useful to find out how much
of same luminance values across input rows/columns are distributed.
Default value is @code{10}. Allowed range is [1, 255].

@item waveform_mode
Set mode for @code{waveform}. Can be either @code{row}, or @code{column}.
Default is @code{row}.

@item display_mode
Set display mode for @code{waveform} and @code{levels}.
It accepts the following values:
@table @samp
@item parade
Display separate graph for the color components side by side in
@code{row} waveform mode or one below other in @code{column} waveform mode
for @code{waveform} histogram mode. For @code{levels} histogram mode
per color component graphs are placed one bellow other.

This display mode in @code{waveform} histogram mode makes it easy to spot
color casts in the highlights and shadows of an image, by comparing the
contours of the top and the bottom of each waveform.
Since whites, grays, and blacks are characterized by
exactly equal amounts of red, green, and blue, neutral areas of the
picture should display three waveforms of roughly equal width/height.
If not, the correction is easy to make by making adjustments to level the
three waveforms.

@item overlay
Presents information that's identical to that in the @code{parade}, except
that the graphs representing color components are superimposed directly
over one another.

This display mode in @code{waveform} histogram mode can make it easier to spot
the relative differences or similarities in overlapping areas of the color
components that are supposed to be identical, such as neutral whites, grays,
or blacks.
@end table
Default is @code{parade}.
@end table

@subsection Examples

@itemize

@item
Calculate and draw histogram:
@example
ffplay -i input -vf histogram
@end example

@end itemize

@section hqdn3d

High precision/quality 3d denoise filter. This filter aims to reduce
image noise producing smooth images and making still images really
still. It should enhance compressibility.

It accepts the following optional parameters:
@var{luma_spatial}:@var{chroma_spatial}:@var{luma_tmp}:@var{chroma_tmp}

@table @option
@item luma_spatial
a non-negative float number which specifies spatial luma strength,
defaults to 4.0

@item chroma_spatial
a non-negative float number which specifies spatial chroma strength,
defaults to 3.0*@var{luma_spatial}/4.0

@item luma_tmp
a float number which specifies luma temporal strength, defaults to
6.0*@var{luma_spatial}/4.0

@item chroma_tmp
a float number which specifies chroma temporal strength, defaults to
@var{luma_tmp}*@var{chroma_spatial}/@var{luma_spatial}
@end table

@section hue

Modify the hue and/or the saturation of the input.

This filter accepts the following optional named options:

@table @option
@item h
Specify the hue angle as a number of degrees. It accepts a float
number or an expression, and defaults to 0.0.

@item H
Specify the hue angle as a number of radians. It accepts a float
number or an expression, and defaults to 0.0.

@item s
Specify the saturation in the [-10,10] range. It accepts a float number and
defaults to 1.0.
@end table

The @var{h}, @var{H} and @var{s} parameters are expressions containing the
following constants:

@table @option
@item n
frame count of the input frame starting from 0

@item pts
presentation timestamp of the input frame expressed in time base units

@item r
frame rate of the input video, NAN if the input frame rate is unknown

@item t
timestamp expressed in seconds, NAN if the input timestamp is unknown

@item tb
time base of the input video
@end table

The options can also be set using the syntax: @var{hue}:@var{saturation}

In this case @var{hue} is expressed in degrees.

@subsection Examples

@itemize
@item
Set the hue to 90 degrees and the saturation to 1.0:
@example
hue=h=90:s=1
@end example

@item
Same command but expressing the hue in radians:
@example
hue=H=PI/2:s=1
@end example

@item
Same command without named options, hue must be expressed in degrees:
@example
hue=90:1
@end example

@item
Note that "h:s" syntax does not support expressions for the values of
h and s, so the following example will issue an error:
@example
hue=PI/2:1
@end example

@item
Rotate hue and make the saturation swing between 0
and 2 over a period of 1 second:
@example
hue="H=2*PI*t: s=sin(2*PI*t)+1"
@end example

@item
Apply a 3 seconds saturation fade-in effect starting at 0:
@example
hue="s=min(t/3\,1)"
@end example

The general fade-in expression can be written as:
@example
hue="s=min(0\, max((t-START)/DURATION\, 1))"
@end example

@item
Apply a 3 seconds saturation fade-out effect starting at 5 seconds:
@example
hue="s=max(0\, min(1\, (8-t)/3))"
@end example

The general fade-out expression can be written as:
@example
hue="s=max(0\, min(1\, (START+DURATION-t)/DURATION))"
@end example

@end itemize

@subsection Commands

This filter supports the following command:
@table @option
@item reinit
Modify the hue and/or the saturation of the input video.
The command accepts the same named options and syntax than when calling the
filter from the command-line.

If a parameter is omitted, it is kept at its current value.
@end table

@section idet

Detect video interlacing type.

This filter tries to detect if the input is interlaced or progressive,
top or bottom field first.

@section il

Deinterleave or interleave fields.

This filter allows to process interlaced images fields without
deinterlacing them. Deinterleaving splits the input frame into 2
fields (so called half pictures). Odd lines are moved to the top
half of the output image, even lines to the bottom half.
You can process (filter) them independently and then re-interleave them.

It accepts a list of options in the form of @var{key}=@var{value} pairs
separated by ":". A description of the accepted options follows.

@table @option
@item luma_mode, l
@item chroma_mode, s
@item alpha_mode, a
Available values for @var{luma_mode}, @var{chroma_mode} and
@var{alpha_mode} are:

@table @samp
@item none
Do nothing.

@item deinterleave, d
Deinterleave fields, placing one above the other.

@item interleave, i
Interleave fields. Reverse the effect of deinterleaving.
@end table
Default value is @code{none}.

@item luma_swap, ls
@item chroma_swap, cs
@item alpha_swap, as
Swap luma/chroma/alpha fields. Exchange even & odd lines. Default value is @code{0}.
@end table

@section kerndeint

Deinterlace input video by applying Donald Graft's adaptive kernel
deinterling. Work on interlaced parts of a video to produce
progressive frames.

This filter accepts parameters as a list of @var{key}=@var{value}
pairs, separated by ":". If the key of the first options is omitted,
the arguments are interpreted according to the following syntax:
@var{thresh}:@var{map}:@var{order}:@var{sharp}:@var{twoway}.

The description of the accepted parameters follows.

@table @option
@item thresh
Set the threshold which affects the filter's tolerance when
determining if a pixel line must be processed. It must be an integer
in the range [0,255] and defaults to 10. A value of 0 will result in
applying the process on every pixels.

@item map
Paint pixels exceeding the threshold value to white if set to 1.
Default is 0.

@item order
Set the fields order. Swap fields if set to 1, leave fields alone if
0. Default is 0.

@item sharp
Enable additional sharpening if set to 1. Default is 0.

@item twoway
Enable twoway sharpening if set to 1. Default is 0.
@end table

@subsection Examples

@itemize
@item
Apply default values:
@example
kerndeint=thresh=10:map=0:order=0:sharp=0:twoway=0
@end example

@item
Enable additional sharpening:
@example
kerndeint=sharp=1
@end example

@item
Paint processed pixels in white:
@example
kerndeint=map=1
@end example
@end itemize

@section lut, lutrgb, lutyuv

Compute a look-up table for binding each pixel component input value
to an output value, and apply it to input video.

@var{lutyuv} applies a lookup table to a YUV input video, @var{lutrgb}
to an RGB input video.

These filters accept in input a ":"-separated list of options, which
specify the expressions used for computing the lookup table for the
corresponding pixel component values.

The @var{lut} filter requires either YUV or RGB pixel formats in
input, and accepts the options:
@table @option
@item c0
set first pixel component expression
@item c1
set second pixel component expression
@item c2
set third pixel component expression
@item c3
set fourth pixel component expression, corresponds to the alpha component
@end table

The exact component associated to each option depends on the format in
input.

The @var{lutrgb} filter requires RGB pixel formats in input, and
accepts the options:
@table @option
@item r
set red component expression
@item g
set green component expression
@item b
set blue component expression
@item a
alpha component expression
@end table

The @var{lutyuv} filter requires YUV pixel formats in input, and
accepts the options:
@table @option
@item y
set Y/luminance component expression
@item u
set U/Cb component expression
@item v
set V/Cr component expression
@item a
set alpha component expression
@end table

The expressions can contain the following constants and functions:

@table @option
@item w, h
the input width and height

@item val
input value for the pixel component

@item clipval
the input value clipped in the @var{minval}-@var{maxval} range

@item maxval
maximum value for the pixel component

@item minval
minimum value for the pixel component

@item negval
the negated value for the pixel component value clipped in the
@var{minval}-@var{maxval} range , it corresponds to the expression
"maxval-clipval+minval"

@item clip(val)
the computed value in @var{val} clipped in the
@var{minval}-@var{maxval} range

@item gammaval(gamma)
the computed gamma correction value of the pixel component value
clipped in the @var{minval}-@var{maxval} range, corresponds to the
expression
"pow((clipval-minval)/(maxval-minval)\,@var{gamma})*(maxval-minval)+minval"

@end table

All expressions default to "val".

@subsection Examples

@itemize
@item
Negate input video:
@example
lutrgb="r=maxval+minval-val:g=maxval+minval-val:b=maxval+minval-val"
lutyuv="y=maxval+minval-val:u=maxval+minval-val:v=maxval+minval-val"
@end example

The above is the same as:
@example
lutrgb="r=negval:g=negval:b=negval"
lutyuv="y=negval:u=negval:v=negval"
@end example

@item
Negate luminance:
@example
lutyuv=y=negval
@end example

@item
Remove chroma components, turns the video into a graytone image:
@example
lutyuv="u=128:v=128"
@end example

@item
Apply a luma burning effect:
@example
lutyuv="y=2*val"
@end example

@item
Remove green and blue components:
@example
lutrgb="g=0:b=0"
@end example

@item
Set a constant alpha channel value on input:
@example
format=rgba,lutrgb=a="maxval-minval/2"
@end example

@item
Correct luminance gamma by a 0.5 factor:
@example
lutyuv=y=gammaval(0.5)
@end example
@end itemize

@section mp

Apply an MPlayer filter to the input video.

This filter provides a wrapper around most of the filters of
MPlayer/MEncoder.

This wrapper is considered experimental. Some of the wrapped filters
may not work properly and we may drop support for them, as they will
be implemented natively into FFmpeg. Thus you should avoid
depending on them when writing portable scripts.

The filters accepts the parameters:
@var{filter_name}[:=]@var{filter_params}

@var{filter_name} is the name of a supported MPlayer filter,
@var{filter_params} is a string containing the parameters accepted by
the named filter.

The list of the currently supported filters follows:
@table @var
@item detc
@item dint
@item divtc
@item down3dright
@item eq2
@item eq
@item fil
@item fspp
@item harddup
@item ilpack
@item ivtc
@item mcdeint
@item ow
@item perspective
@item phase
@item pp7
@item pullup
@item qp
@item sab
@item softpulldown
@item spp
@item telecine
@item tinterlace
@item uspp
@end table

The parameter syntax and behavior for the listed filters are the same
of the corresponding MPlayer filters. For detailed instructions check
the "VIDEO FILTERS" section in the MPlayer manual.

@subsection Examples

@itemize
@item
Adjust gamma, brightness, contrast:
@example
mp=eq2=1.0:2:0.5
@end example
@end itemize

See also mplayer(1), @url{http://www.mplayerhq.hu/}.

@section negate

Negate input video.

This filter accepts an integer in input, if non-zero it negates the
alpha component (if available). The default value in input is 0.

@section noformat

Force libavfilter not to use any of the specified pixel formats for the
input to the next filter.

The filter accepts a list of pixel format names, separated by ":",
for example "yuv420p:monow:rgb24".

@subsection Examples

@itemize
@item
Force libavfilter to use a format different from @var{yuv420p} for the
input to the vflip filter:
@example
noformat=yuv420p,vflip
@end example

@item
Convert the input video to any of the formats not contained in the list:
@example
noformat=yuv420p:yuv444p:yuv410p
@end example
@end itemize

@section noise

Add noise on video input frame.

This filter accepts a list of options in the form of @var{key}=@var{value}
pairs separated by ":". A description of the accepted options follows.

@table @option
@item all_seed
@item c0_seed
@item c1_seed
@item c2_seed
@item c3_seed
Set noise seed for specific pixel component or all pixel components in case
of @var{all_seed}. Default value is @code{123457}.

@item all_strength, alls
@item c0_strength, c0s
@item c1_strength, c1s
@item c2_strength, c2s
@item c3_strength, c3s
Set noise strength for specific pixel component or all pixel components in case
@var{all_strength}. Default value is @code{0}. Allowed range is [0, 100].

@item all_flags, allf
@item c0_flags, c0f
@item c1_flags, c1f
@item c2_flags, c2f
@item c3_flags, c3f
Set pixel component flags or set flags for all components if @var{all_flags}.
Available values for component flags are:
@table @samp
@item a
averaged temporal noise (smoother)
@item p
mix random noise with a (semi)regular pattern
@item q
higher quality (slightly better looking, slightly slower)
@item t
temporal noise (noise pattern changes between frames)
@item u
uniform noise (gaussian otherwise)
@end table
@end table

@subsection Examples

Add temporal and uniform noise to input video:
@example
noise=alls=20:allf=t+u
@end example

@section null

Pass the video source unchanged to the output.

@section ocv

Apply video transform using libopencv.

To enable this filter install libopencv library and headers and
configure FFmpeg with @code{--enable-libopencv}.

The filter takes the parameters: @var{filter_name}@{:=@}@var{filter_params}.

@var{filter_name} is the name of the libopencv filter to apply.

@var{filter_params} specifies the parameters to pass to the libopencv
filter. If not specified the default values are assumed.

Refer to the official libopencv documentation for more precise
information:
@url{http://opencv.willowgarage.com/documentation/c/image_filtering.html}

Follows the list of supported libopencv filters.

@anchor{dilate}
@subsection dilate

Dilate an image by using a specific structuring element.
This filter corresponds to the libopencv function @code{cvDilate}.

It accepts the parameters: @var{struct_el}:@var{nb_iterations}.

@var{struct_el} represents a structuring element, and has the syntax:
@var{cols}x@var{rows}+@var{anchor_x}x@var{anchor_y}/@var{shape}

@var{cols} and @var{rows} represent the number of columns and rows of
the structuring element, @var{anchor_x} and @var{anchor_y} the anchor
point, and @var{shape} the shape for the structuring element, and
can be one of the values "rect", "cross", "ellipse", "custom".

If the value for @var{shape} is "custom", it must be followed by a
string of the form "=@var{filename}". The file with name
@var{filename} is assumed to represent a binary image, with each
printable character corresponding to a bright pixel. When a custom
@var{shape} is used, @var{cols} and @var{rows} are ignored, the number
or columns and rows of the read file are assumed instead.

The default value for @var{struct_el} is "3x3+0x0/rect".

@var{nb_iterations} specifies the number of times the transform is
applied to the image, and defaults to 1.

Follow some example:
@example
# use the default values
ocv=dilate

# dilate using a structuring element with a 5x5 cross, iterate two times
ocv=dilate=5x5+2x2/cross:2

# read the shape from the file diamond.shape, iterate two times
# the file diamond.shape may contain a pattern of characters like this:
#   *
#  ***
# *****
#  ***
#   *
# the specified cols and rows are ignored (but not the anchor point coordinates)
ocv=0x0+2x2/custom=diamond.shape:2
@end example

@subsection erode

Erode an image by using a specific structuring element.
This filter corresponds to the libopencv function @code{cvErode}.

The filter accepts the parameters: @var{struct_el}:@var{nb_iterations},
with the same syntax and semantics as the @ref{dilate} filter.

@subsection smooth

Smooth the input video.

The filter takes the following parameters:
@var{type}:@var{param1}:@var{param2}:@var{param3}:@var{param4}.

@var{type} is the type of smooth filter to apply, and can be one of
the following values: "blur", "blur_no_scale", "median", "gaussian",
"bilateral". The default value is "gaussian".

@var{param1}, @var{param2}, @var{param3}, and @var{param4} are
parameters whose meanings depend on smooth type. @var{param1} and
@var{param2} accept integer positive values or 0, @var{param3} and
@var{param4} accept float values.

The default value for @var{param1} is 3, the default value for the
other parameters is 0.

These parameters correspond to the parameters assigned to the
libopencv function @code{cvSmooth}.

@anchor{overlay}
@section overlay

Overlay one video on top of another.

It takes two inputs and one output, the first input is the "main"
video on which the second input is overlayed.

This filter accepts a list of @var{key}=@var{value} pairs as argument,
separated by ":". If the key of the first options is omitted, the
arguments are interpreted according to the syntax @var{x}:@var{y}.

A description of the accepted options follows.

@table @option
@item x, y
Set the expression for the x and y coordinates of the overlayed video
on the main video. Default value is 0.

The @var{x} and @var{y} expressions can contain the following
parameters:
@table @option
@item main_w, main_h
main input width and height

@item W, H
same as @var{main_w} and @var{main_h}

@item overlay_w, overlay_h
overlay input width and height

@item w, h
same as @var{overlay_w} and @var{overlay_h}
@end table

@item format
Set the format for the output video.

It accepts the following values:
@table @samp
@item yuv420
force YUV420 output

@item yuv444
force YUV444 output

@item rgb
force RGB output
@end table

Default value is @samp{yuv420}.

@item rgb @emph{(deprecated)}
If set to 1, force the filter to accept inputs in the RGB
color space. Default value is 0. This option is deprecated, use
@option{format} instead.

@item shortest
If set to 1, force the output to terminate when the shortest input
terminates. Default value is 0.
@end table

Be aware that frames are taken from each input video in timestamp
order, hence, if their initial timestamps differ, it is a a good idea
to pass the two inputs through a @var{setpts=PTS-STARTPTS} filter to
have them begin in the same zero timestamp, as it does the example for
the @var{movie} filter.

You can chain together more overlays but you should test the
efficiency of such approach.

@subsection Examples

@itemize
@item
Draw the overlay at 10 pixels from the bottom right corner of the main
video:
@example
overlay=main_w-overlay_w-10:main_h-overlay_h-10
@end example

Using named options the example above becomes:
@example
overlay=x=main_w-overlay_w-10:y=main_h-overlay_h-10
@end example

@item
Insert a transparent PNG logo in the bottom left corner of the input,
using the @command{ffmpeg} tool with the @code{-filter_complex} option:
@example
ffmpeg -i input -i logo -filter_complex 'overlay=10:main_h-overlay_h-10' output
@end example

@item
Insert 2 different transparent PNG logos (second logo on bottom
right corner) using the @command{ffmpeg} tool:
@example
ffmpeg -i input -i logo1 -i logo2 -filter_complex 'overlay=10:H-h-10,overlay=W-w-10:H-h-10' output
@end example

@item
Add a transparent color layer on top of the main video, WxH specifies
the size of the main input to the overlay filter:
@example
color=red@@.3:WxH [over]; [in][over] overlay [out]
@end example

@item
Play an original video and a filtered version (here with the deshake
filter) side by side using the @command{ffplay} tool:
@example
ffplay input.avi -vf 'split[a][b]; [a]pad=iw*2:ih[src]; [b]deshake[filt]; [src][filt]overlay=w'
@end example

The above command is the same as:
@example
ffplay input.avi -vf 'split[b], pad=iw*2[src], [b]deshake, [src]overlay=w'
@end example

@item
Compose output by putting two input videos side to side:
@example
ffmpeg -i left.avi -i right.avi -filter_complex "
nullsrc=size=200x100 [background];
[0:v] setpts=PTS-STARTPTS, scale=100x100 [left];
[1:v] setpts=PTS-STARTPTS, scale=100x100 [right];
[background][left]       overlay=shortest=1       [background+left];
[background+left][right] overlay=shortest=1:x=100 [left+right]
"
@end example

@item
Chain several overlays in cascade:
@example
nullsrc=s=200x200 [bg];
testsrc=s=100x100, split=4 [in0][in1][in2][in3];
[in0] lutrgb=r=0, [bg]   overlay=0:0     [mid0];
[in1] lutrgb=g=0, [mid0] overlay=100:0   [mid1];
[in2] lutrgb=b=0, [mid1] overlay=0:100   [mid2];
[in3] null,       [mid2] overlay=100:100 [out0]
@end example

@end itemize

@section pad

Add paddings to the input image, and place the original input at the
given coordinates @var{x}, @var{y}.

The filter accepts parameters as a list of @var{key}=@var{value} pairs,
separated by ":".

If the key of the first options is omitted, the arguments are
interpreted according to the syntax
@var{width}:@var{height}:@var{x}:@var{y}:@var{color}.

A description of the accepted options follows.

@table @option
@item width, w
@item height, h
Specify an expression for the size of the output image with the
paddings added. If the value for @var{width} or @var{height} is 0, the
corresponding input size is used for the output.

The @var{width} expression can reference the value set by the
@var{height} expression, and vice versa.

The default value of @var{width} and @var{height} is 0.

@item x
@item y
Specify an expression for the offsets where to place the input image
in the padded area with respect to the top/left border of the output
image.

The @var{x} expression can reference the value set by the @var{y}
expression, and vice versa.

The default value of @var{x} and @var{y} is 0.

@item color
Specify the color of the padded area, it can be the name of a color
(case insensitive match) or a 0xRRGGBB[AA] sequence.

The default value of @var{color} is "black".
@end table

The value for the @var{width}, @var{height}, @var{x}, and @var{y}
options are expressions containing the following constants:

@table @option
@item in_w, in_h
the input video width and height

@item iw, ih
same as @var{in_w} and @var{in_h}

@item out_w, out_h
the output width and height, that is the size of the padded area as
specified by the @var{width} and @var{height} expressions

@item ow, oh
same as @var{out_w} and @var{out_h}

@item x, y
x and y offsets as specified by the @var{x} and @var{y}
expressions, or NAN if not yet specified

@item a
same as @var{iw} / @var{ih}

@item sar
input sample aspect ratio

@item dar
input display aspect ratio, it is the same as (@var{iw} / @var{ih}) * @var{sar}

@item hsub, vsub
horizontal and vertical chroma subsample values. For example for the
pixel format "yuv422p" @var{hsub} is 2 and @var{vsub} is 1.
@end table

@subsection Examples

@itemize
@item
Add paddings with color "violet" to the input video. Output video
size is 640x480, the top-left corner of the input video is placed at
column 0, row 40:
@example
pad=640:480:0:40:violet
@end example

The example above is equivalent to the following command:
@example
pad=width=640:height=480:x=0:y=40:color=violet
@end example

@item
Pad the input to get an output with dimensions increased by 3/2,
and put the input video at the center of the padded area:
@example
pad="3/2*iw:3/2*ih:(ow-iw)/2:(oh-ih)/2"
@end example

@item
Pad the input to get a squared output with size equal to the maximum
value between the input width and height, and put the input video at
the center of the padded area:
@example
pad="max(iw\,ih):ow:(ow-iw)/2:(oh-ih)/2"
@end example

@item
Pad the input to get a final w/h ratio of 16:9:
@example
pad="ih*16/9:ih:(ow-iw)/2:(oh-ih)/2"
@end example

@item
In case of anamorphic video, in order to set the output display aspect
correctly, it is necessary to use @var{sar} in the expression,
according to the relation:
@example
(ih * X / ih) * sar = output_dar
X = output_dar / sar
@end example

Thus the previous example needs to be modified to:
@example
pad="ih*16/9/sar:ih:(ow-iw)/2:(oh-ih)/2"
@end example

@item
Double output size and put the input video in the bottom-right
corner of the output padded area:
@example
pad="2*iw:2*ih:ow-iw:oh-ih"
@end example
@end itemize

@section pixdesctest

Pixel format descriptor test filter, mainly useful for internal
testing. The output video should be equal to the input video.

For example:
@example
format=monow, pixdesctest
@end example

can be used to test the monowhite pixel format descriptor definition.

@section pp

Enable the specified chain of postprocessing subfilters using libpostproc. This
library should be automatically selected with a GPL build (@code{--enable-gpl}).
Subfilters must be separated by '/' and can be disabled by prepending a '-'.
Each subfilter and some options have a short and a long name that can be used
interchangeably, i.e. dr/dering are the same.

All subfilters share common options to determine their scope:

@table @option
@item a/autoq
Honor the quality commands for this subfilter.

@item c/chrom
Do chrominance filtering, too (default).

@item y/nochrom
Do luminance filtering only (no chrominance).

@item n/noluma
Do chrominance filtering only (no luminance).
@end table

These options can be appended after the subfilter name, separated by a ':'.

Available subfilters are:

@table @option
@item hb/hdeblock[:difference[:flatness]]
Horizontal deblocking filter
@table @option
@item difference
Difference factor where higher values mean more deblocking (default: @code{32}).
@item flatness
Flatness threshold where lower values mean more deblocking (default: @code{39}).
@end table

@item vb/vdeblock[:difference[:flatness]]
Vertical deblocking filter
@table @option
@item difference
Difference factor where higher values mean more deblocking (default: @code{32}).
@item flatness
Flatness threshold where lower values mean more deblocking (default: @code{39}).
@end table

@item ha/hadeblock[:difference[:flatness]]
Accurate horizontal deblocking filter
@table @option
@item difference
Difference factor where higher values mean more deblocking (default: @code{32}).
@item flatness
Flatness threshold where lower values mean more deblocking (default: @code{39}).
@end table

@item va/vadeblock[:difference[:flatness]]
Accurate vertical deblocking filter
@table @option
@item difference
Difference factor where higher values mean more deblocking (default: @code{32}).
@item flatness
Flatness threshold where lower values mean more deblocking (default: @code{39}).
@end table
@end table

The horizontal and vertical deblocking filters share the difference and
flatness values so you cannot set different horizontal and vertical
thresholds.

@table @option
@item h1/x1hdeblock
Experimental horizontal deblocking filter

@item v1/x1vdeblock
Experimental vertical deblocking filter

@item dr/dering
Deringing filter

@item tn/tmpnoise[:threshold1[:threshold2[:threshold3]]], temporal noise reducer
@table @option
@item threshold1
larger -> stronger filtering
@item threshold2
larger -> stronger filtering
@item threshold3
larger -> stronger filtering
@end table

@item al/autolevels[:f/fullyrange], automatic brightness / contrast correction
@table @option
@item f/fullyrange
Stretch luminance to @code{0-255}.
@end table

@item lb/linblenddeint
Linear blend deinterlacing filter that deinterlaces the given block by
filtering all lines with a @code{(1 2 1)} filter.

@item li/linipoldeint
Linear interpolating deinterlacing filter that deinterlaces the given block by
linearly interpolating every second line.

@item ci/cubicipoldeint
Cubic interpolating deinterlacing filter deinterlaces the given block by
cubically interpolating every second line.

@item md/mediandeint
Median deinterlacing filter that deinterlaces the given block by applying a
median filter to every second line.

@item fd/ffmpegdeint
FFmpeg deinterlacing filter that deinterlaces the given block by filtering every
second line with a @code{(-1 4 2 4 -1)} filter.

@item l5/lowpass5
Vertically applied FIR lowpass deinterlacing filter that deinterlaces the given
block by filtering all lines with a @code{(-1 2 6 2 -1)} filter.

@item fq/forceQuant[:quantizer]
Overrides the quantizer table from the input with the constant quantizer you
specify.
@table @option
@item quantizer
Quantizer to use
@end table

@item de/default
Default pp filter combination (@code{hb:a,vb:a,dr:a})

@item fa/fast
Fast pp filter combination (@code{h1:a,v1:a,dr:a})

@item ac
High quality pp filter combination (@code{ha:a:128:7,va:a,dr:a})
@end table

@subsection Examples

@itemize
@item
Apply horizontal and vertical deblocking, deringing and automatic
brightness/contrast:
@example
pp=hb/vb/dr/al
@end example

@item
Apply default filters without brightness/contrast correction:
@example
pp=de/-al
@end example

@item
Apply default filters and temporal denoiser:
@example
pp=default/tmpnoise:1:2:3
@end example

@item
Apply deblocking on luminance only, and switch vertical deblocking on or off
automatically depending on available CPU time:
@example
pp=hb:y/vb:a
@end example
@end itemize

@section removelogo

Suppress a TV station logo, using an image file to determine which
pixels comprise the logo. It works by filling in the pixels that
comprise the logo with neighboring pixels.

This filter requires one argument which specifies the filter bitmap
file, which can be any image format supported by libavformat. The
width and height of the image file must match those of the video
stream being processed.

Pixels in the provided bitmap image with a value of zero are not
considered part of the logo, non-zero pixels are considered part of
the logo. If you use white (255) for the logo and black (0) for the
rest, you will be safe. For making the filter bitmap, it is
recommended to take a screen capture of a black frame with the logo
visible, and then using a threshold filter followed by the erode
filter once or twice.

If needed, little splotches can be fixed manually. Remember that if
logo pixels are not covered, the filter quality will be much
reduced. Marking too many pixels as part of the logo does not hurt as
much, but it will increase the amount of blurring needed to cover over
the image and will destroy more information than necessary, and extra
pixels will slow things down on a large logo.

@section scale

Scale (resize) the input video, using the libswscale library.

The scale filter forces the output display aspect ratio to be the same
of the input, by changing the output sample aspect ratio.

This filter accepts a list of named options in the form of
@var{key}=@var{value} pairs separated by ":". If the key for the first
two options is not specified, the assumed keys for the first two
values are @code{w} and @code{h}. If the first option has no key and
can be interpreted like a video size specification, it will be used
to set the video size.

A description of the accepted options follows.

@table @option
@item width, w
Set the video width expression, default value is @code{iw}. See below
for the list of accepted constants.

@item height, h
Set the video heiht expression, default value is @code{ih}.
See below for the list of accepted constants.

@item interl
Set the interlacing. It accepts the following values:

@table @option
@item 1
force interlaced aware scaling

@item 0
do not apply interlaced scaling

@item -1
select interlaced aware scaling depending on whether the source frames
are flagged as interlaced or not
@end table

Default value is @code{0}.

@item flags
Set libswscale scaling flags. If not explictly specified the filter
applies a bilinear scaling algorithm.

@item size, s
Set the video size, the value must be a valid abbreviation or in the
form @var{width}x@var{height}.
@end table

The values of the @var{w} and @var{h} options are expressions
containing the following constants:

@table @option
@item in_w, in_h
the input width and height

@item iw, ih
same as @var{in_w} and @var{in_h}

@item out_w, out_h
the output (cropped) width and height

@item ow, oh
same as @var{out_w} and @var{out_h}

@item a
same as @var{iw} / @var{ih}

<<<<<<< HEAD
@item sar
input sample aspect ratio

@item dar
input display aspect ratio, it is the same as (@var{iw} / @var{ih}) * @var{sar}
=======
@item t
timestamp expressed in seconds, NAN if the input timestamp is unknown
>>>>>>> 7e350379

@item hsub, vsub
horizontal and vertical chroma subsample values. For example for the
pixel format "yuv422p" @var{hsub} is 2 and @var{vsub} is 1.
@end table

If the input image format is different from the format requested by
the next filter, the scale filter will convert the input to the
requested format.

If the value for @var{width} or @var{height} is 0, the respective input
size is used for the output.

If the value for @var{width} or @var{height} is -1, the scale filter will
use, for the respective output size, a value that maintains the aspect
ratio of the input image.

@subsection Examples

@itemize
@item
Scale the input video to a size of 200x100:
@example
scale=200:100
@end example

This is equivalent to:
@example
scale=w=200:h=100
@end example

or:
@example
scale=200x100
@end example

@item
Specify a size abbreviation for the output size:
@example
scale=qcif
@end example

which can also be written as:
@example
scale=size=qcif
@end example

@item
Scale the input to 2x:
@example
scale=2*iw:2*ih
@end example

@item
The above is the same as:
@example
scale=2*in_w:2*in_h
@end example

@item
Scale the input to 2x with forced interlaced scaling:
@example
scale=2*iw:2*ih:interl=1
@end example

@item
Scale the input to half size:
@example
scale=iw/2:ih/2
@end example

@item
Increase the width, and set the height to the same size:
@example
scale=3/2*iw:ow
@end example

@item
Seek for Greek harmony:
@example
scale=iw:1/PHI*iw
scale=ih*PHI:ih
@end example

@item
Increase the height, and set the width to 3/2 of the height:
@example
scale=3/2*oh:3/5*ih
@end example

@item
Increase the size, but make the size a multiple of the chroma:
@example
scale="trunc(3/2*iw/hsub)*hsub:trunc(3/2*ih/vsub)*vsub"
@end example

@item
Increase the width to a maximum of 500 pixels, keep the same input
aspect ratio:
@example
scale='min(500\, iw*3/2):-1'
@end example
@end itemize

@section setdar, setsar

The @code{setdar} filter sets the Display Aspect Ratio for the filter
output video.

This is done by changing the specified Sample (aka Pixel) Aspect
Ratio, according to the following equation:
@example
@var{DAR} = @var{HORIZONTAL_RESOLUTION} / @var{VERTICAL_RESOLUTION} * @var{SAR}
@end example

Keep in mind that the @code{setdar} filter does not modify the pixel
dimensions of the video frame. Also the display aspect ratio set by
this filter may be changed by later filters in the filterchain,
e.g. in case of scaling or if another "setdar" or a "setsar" filter is
applied.

The @code{setsar} filter sets the Sample (aka Pixel) Aspect Ratio for
the filter output video.

Note that as a consequence of the application of this filter, the
output display aspect ratio will change according to the equation
above.

Keep in mind that the sample aspect ratio set by the @code{setsar}
filter may be changed by later filters in the filterchain, e.g. if
another "setsar" or a "setdar" filter is applied.

The @code{setdar} and @code{setsar} filters accept a string in the
form @var{num}:@var{den} expressing an aspect ratio, or the following
named options, expressed as a sequence of @var{key}=@var{value} pairs,
separated by ":".

@table @option
@item max
Set the maximum integer value to use for expressing numerator and
denominator when reducing the expressed aspect ratio to a rational.
Default value is @code{100}.

@item r, ratio:
Set the aspect ratio used by the filter.

The parameter can be a floating point number string, an expression, or
a string of the form @var{num}:@var{den}, where @var{num} and
@var{den} are the numerator and denominator of the aspect ratio. If
the parameter is not specified, it is assumed the value "0".
In case the form "@var{num}:@var{den}" the @code{:} character should
be escaped.
@end table

If the keys are omitted in the named options list, the specifed values
are assumed to be @var{ratio} and @var{max} in that order.

For example to change the display aspect ratio to 16:9, specify:
@example
setdar='16:9'
@end example

The example above is equivalent to:
@example
setdar=1.77777
@end example

To change the sample aspect ratio to 10:11, specify:
@example
setsar='10:11'
@end example

To set a display aspect ratio of 16:9, and specify a maximum integer value of
1000 in the aspect ratio reduction, use the command:
@example
setdar=ratio='16:9':max=1000
@end example

@section setfield

Force field for the output video frame.

The @code{setfield} filter marks the interlace type field for the
output frames. It does not change the input frame, but only sets the
corresponding property, which affects how the frame is treated by
following filters (e.g. @code{fieldorder} or @code{yadif}).

This filter accepts a single option @option{mode}, which can be
specified either by setting @code{mode=VALUE} or setting the value
alone. Available values are:

@table @samp
@item auto
Keep the same field property.

@item bff
Mark the frame as bottom-field-first.

@item tff
Mark the frame as top-field-first.

@item prog
Mark the frame as progressive.
@end table

@section showinfo

Show a line containing various information for each input video frame.
The input video is not modified.

The shown line contains a sequence of key/value pairs of the form
@var{key}:@var{value}.

A description of each shown parameter follows:

@table @option
@item n
sequential number of the input frame, starting from 0

@item pts
Presentation TimeStamp of the input frame, expressed as a number of
time base units. The time base unit depends on the filter input pad.

@item pts_time
Presentation TimeStamp of the input frame, expressed as a number of
seconds

@item pos
position of the frame in the input stream, -1 if this information in
unavailable and/or meaningless (for example in case of synthetic video)

@item fmt
pixel format name

@item sar
sample aspect ratio of the input frame, expressed in the form
@var{num}/@var{den}

@item s
size of the input frame, expressed in the form
@var{width}x@var{height}

@item i
interlaced mode ("P" for "progressive", "T" for top field first, "B"
for bottom field first)

@item iskey
1 if the frame is a key frame, 0 otherwise

@item type
picture type of the input frame ("I" for an I-frame, "P" for a
P-frame, "B" for a B-frame, "?" for unknown type).
Check also the documentation of the @code{AVPictureType} enum and of
the @code{av_get_picture_type_char} function defined in
@file{libavutil/avutil.h}.

@item checksum
Adler-32 checksum (printed in hexadecimal) of all the planes of the input frame

@item plane_checksum
Adler-32 checksum (printed in hexadecimal) of each plane of the input frame,
expressed in the form "[@var{c0} @var{c1} @var{c2} @var{c3}]"
@end table

@section smartblur

Blur the input video without impacting the outlines.

The filter accepts the following parameters:
@var{luma_radius}:@var{luma_strength}:@var{luma_threshold}[:@var{chroma_radius}:@var{chroma_strength}:@var{chroma_threshold}]

Parameters prefixed by @var{luma} indicate that they work on the
luminance of the pixels whereas parameters prefixed by @var{chroma}
refer to the chrominance of the pixels.

If the chroma parameters are not set, the luma parameters are used for
either the luminance and the chrominance of the pixels.

@var{luma_radius} or @var{chroma_radius} must be a float number in the
range [0.1,5.0] that specifies the variance of the gaussian filter
used to blur the image (slower if larger).

@var{luma_strength} or @var{chroma_strength} must be a float number in
the range [-1.0,1.0] that configures the blurring. A value included in
[0.0,1.0] will blur the image whereas a value included in [-1.0,0.0]
will sharpen the image.

@var{luma_threshold} or @var{chroma_threshold} must be an integer in
the range [-30,30] that is used as a coefficient to determine whether
a pixel should be blurred or not. A value of 0 will filter all the
image, a value included in [0,30] will filter flat areas and a value
included in [-30,0] will filter edges.

@section stereo3d

Convert between different stereoscopic image formats.

This filter accepts the following named options, expressed as a
sequence of @var{key}=@var{value} pairs, separated by ":".

@table @option
@item in
Set stereoscopic image format of input.

Available values for input image formats are:
@table @samp
@item sbsl
side by side parallel (left eye left, right eye right)

@item sbsr
side by side crosseye (right eye left, left eye right)

@item sbs2l
side by side parallel with half width resolution
(left eye left, right eye right)

@item sbs2r
side by side crosseye with half width resolution
(right eye left, left eye right)

@item abl
above-below (left eye above, right eye below)

@item abr
above-below (right eye above, left eye below)

@item ab2l
above-below with half height resolution
(left eye above, right eye below)

@item ab2r
above-below with half height resolution
(right eye above, left eye below)

Default value is @samp{sbsl}.
@end table

@item out
Set stereoscopic image format of output.

Available values for output image formats are all the input formats as well as:
@table @samp
@item arbg
anaglyph red/blue gray
(red filter on left eye, blue filter on right eye)

@item argg
anaglyph red/green gray
(red filter on left eye, green filter on right eye)

@item arcg
anaglyph red/cyan gray
(red filter on left eye, cyan filter on right eye)

@item arch
anaglyph red/cyan half colored
(red filter on left eye, cyan filter on right eye)

@item arcc
anaglyph red/cyan color
(red filter on left eye, cyan filter on right eye)

@item arcd
anaglyph red/cyan color optimized with the least squares projection of dubois
(red filter on left eye, cyan filter on right eye)

@item agmg
anaglyph green/magenta gray
(green filter on left eye, magenta filter on right eye)

@item agmh
anaglyph green/magenta half colored
(green filter on left eye, magenta filter on right eye)

@item agmc
anaglyph green/magenta colored
(green filter on left eye, magenta filter on right eye)

@item agmd
anaglyph green/magenta color optimized with the least squares projection of dubois
(green filter on left eye, magenta filter on right eye)

@item aybg
anaglyph yellow/blue gray
(yellow filter on left eye, blue filter on right eye)

@item aybh
anaglyph yellow/blue half colored
(yellow filter on left eye, blue filter on right eye)

@item aybc
anaglyph yellow/blue colored
(yellow filter on left eye, blue filter on right eye)

@item aybd
anaglyph yellow/blue color optimized with the least squares projection of dubois
(yellow filter on left eye, blue filter on right eye)

@item irl
interleaved rows (left eye has top row, right eye starts on next row)

@item irr
interleaved rows (right eye has top row, left eye starts on next row)

@item ml
mono output (left eye only)

@item mr
mono output (right eye only)
@end table

Default value is @samp{arcd}.
@end table

@anchor{subtitles}
@section subtitles

Draw subtitles on top of input video using the libass library.

To enable compilation of this filter you need to configure FFmpeg with
@code{--enable-libass}. This filter also requires a build with libavcodec and
libavformat to convert the passed subtitles file to ASS (Advanced Substation
Alpha) subtitles format.

This filter accepts the following named options, expressed as a
sequence of @var{key}=@var{value} pairs, separated by ":".

@table @option
@item filename, f
Set the filename of the subtitle file to read. It must be specified.

@item original_size
Specify the size of the original video, the video for which the ASS file
was composed. Due to a misdesign in ASS aspect ratio arithmetic, this is
necessary to correctly scale the fonts if the aspect ratio has been changed.

@item charenc
Set subtitles input character encoding. @code{subtitles} filter only. Only
useful if not UTF-8.
@end table

If the first key is not specified, it is assumed that the first value
specifies the @option{filename}.

For example, to render the file @file{sub.srt} on top of the input
video, use the command:
@example
subtitles=sub.srt
@end example

which is equivalent to:
@example
subtitles=filename=sub.srt
@end example

@section split

Split input video into several identical outputs.

The filter accepts a single parameter which specifies the number of outputs. If
unspecified, it defaults to 2.

For example
@example
ffmpeg -i INPUT -filter_complex split=5 OUTPUT
@end example
will create 5 copies of the input video.

For example:
@example
[in] split [splitout1][splitout2];
[splitout1] crop=100:100:0:0    [cropout];
[splitout2] pad=200:200:100:100 [padout];
@end example

will create two separate outputs from the same input, one cropped and
one padded.

@section super2xsai

Scale the input by 2x and smooth using the Super2xSaI (Scale and
Interpolate) pixel art scaling algorithm.

Useful for enlarging pixel art images without reducing sharpness.

@section swapuv
Swap U & V plane.

@section thumbnail
Select the most representative frame in a given sequence of consecutive frames.

It accepts as argument the frames batch size to analyze (default @var{N}=100);
in a set of @var{N} frames, the filter will pick one of them, and then handle
the next batch of @var{N} frames until the end.

Since the filter keeps track of the whole frames sequence, a bigger @var{N}
value will result in a higher memory usage, so a high value is not recommended.

The following example extract one picture each 50 frames:
@example
thumbnail=50
@end example

Complete example of a thumbnail creation with @command{ffmpeg}:
@example
ffmpeg -i in.avi -vf thumbnail,scale=300:200 -frames:v 1 out.png
@end example

@section tile

Tile several successive frames together.

It accepts a list of options in the form of @var{key}=@var{value} pairs
separated by ":". A description of the accepted options follows.

@table @option

@item layout
Set the grid size (i.e. the number of lines and columns) in the form
"@var{w}x@var{h}".

@item margin
Set the outer border margin in pixels.

@item padding
Set the inner border thickness (i.e. the number of pixels between frames). For
more advanced padding options (such as having different values for the edges),
refer to the pad video filter.

@item nb_frames
Set the maximum number of frames to render in the given area. It must be less
than or equal to @var{w}x@var{h}. The default value is @code{0}, meaning all
the area will be used.

@end table

Alternatively, the options can be specified as a flat string:

@var{layout}[:@var{nb_frames}[:@var{margin}[:@var{padding}]]]

For example, produce 8x8 PNG tiles of all keyframes (@option{-skip_frame
nokey}) in a movie:
@example
ffmpeg -skip_frame nokey -i file.avi -vf 'scale=128:72,tile=8x8' -an -vsync 0 keyframes%03d.png
@end example
The @option{-vsync 0} is necessary to prevent @command{ffmpeg} from
duplicating each output frame to accomodate the originally detected frame
rate.

Another example to display @code{5} pictures in an area of @code{3x2} frames,
with @code{7} pixels between them, and @code{2} pixels of initial margin, using
mixed flat and named options:
@example
tile=3x2:nb_frames=5:padding=7:margin=2
@end example

@section tinterlace

Perform various types of temporal field interlacing.

Frames are counted starting from 1, so the first input frame is
considered odd.

This filter accepts options in the form of @var{key}=@var{value} pairs
separated by ":".
Alternatively, the @var{mode} option can be specified as a value alone,
optionally followed by a ":" and further ":" separated @var{key}=@var{value}
pairs.

A description of the accepted options follows.

@table @option

@item mode
Specify the mode of the interlacing. This option can also be specified
as a value alone. See below for a list of values for this option.

Available values are:

@table @samp
@item merge, 0
Move odd frames into the upper field, even into the lower field,
generating a double height frame at half framerate.

@item drop_odd, 1
Only output even frames, odd frames are dropped, generating a frame with
unchanged height at half framerate.

@item drop_even, 2
Only output odd frames, even frames are dropped, generating a frame with
unchanged height at half framerate.

@item pad, 3
Expand each frame to full height, but pad alternate lines with black,
generating a frame with double height at the same input framerate.

@item interleave_top, 4
Interleave the upper field from odd frames with the lower field from
even frames, generating a frame with unchanged height at half framerate.

@item interleave_bottom, 5
Interleave the lower field from odd frames with the upper field from
even frames, generating a frame with unchanged height at half framerate.

@item interlacex2, 6
Double frame rate with unchanged height. Frames are inserted each
containing the second temporal field from the previous input frame and
the first temporal field from the next input frame. This mode relies on
the top_field_first flag. Useful for interlaced video displays with no
field synchronisation.
@end table

Numeric values are deprecated but are accepted for backward
compatibility reasons.

Default mode is @code{merge}.

@item flags
Specify flags influencing the filter process.

Available value for @var{flags} is:

@table @option
@item low_pass_filter, vlfp
Enable vertical low-pass filtering in the filter.
Vertical low-pass filtering is required when creating an interlaced
destination from a progressive source which contains high-frequency
vertical detail. Filtering will reduce interlace 'twitter' and Moire
patterning.

Vertical low-pass filtering can only be enabled for @option{mode}
@var{interleave_top} and @var{interleave_bottom}.

@end table
@end table

@section transpose

Transpose rows with columns in the input video and optionally flip it.

The filter accepts parameters as a list of @var{key}=@var{value}
pairs, separated by ':'. If the key of the first options is omitted,
the arguments are interpreted according to the syntax
@var{dir}:@var{passthrough}.

@table @option
@item dir
Specify the transposition direction. Can assume the following values:

@table @samp
@item 0, 4
Rotate by 90 degrees counterclockwise and vertically flip (default), that is:
@example
L.R     L.l
. . ->  . .
l.r     R.r
@end example

@item 1, 5
Rotate by 90 degrees clockwise, that is:
@example
L.R     l.L
. . ->  . .
l.r     r.R
@end example

@item 2, 6
Rotate by 90 degrees counterclockwise, that is:
@example
L.R     R.r
. . ->  . .
l.r     L.l
@end example

@item 3, 7
Rotate by 90 degrees clockwise and vertically flip, that is:
@example
L.R     r.R
. . ->  . .
l.r     l.L
@end example
@end table

For values between 4-7, the transposition is only done if the input
video geometry is portrait and not landscape. These values are
deprecated, the @code{passthrough} option should be used instead.

@item passthrough
Do not apply the transposition if the input geometry matches the one
specified by the specified value. It accepts the following values:
@table @samp
@item none
Always apply transposition.
@item portrait
Preserve portrait geometry (when @var{height} >= @var{width}).
@item landscape
Preserve landscape geometry (when @var{width} >= @var{height}).
@end table

Default value is @code{none}.
@end table

For example to rotate by 90 degrees clockwise and preserve portrait
layout:
@example
transpose=dir=1:passthrough=portrait
@end example

The command above can also be specified as:
@example
transpose=1:portrait
@end example

@section unsharp

Sharpen or blur the input video.

This filter accepts parameters as a list of @var{key}=@var{value} pairs,
separated by ":".

If the key of the first options is omitted, the arguments are
interpreted according to the syntax:
@var{luma_msize_x}:@var{luma_msize_y}:@var{luma_amount}:@var{chroma_msize_x}:@var{chroma_msize_y}:@var{chroma_amount}

A description of the accepted options follows.

@table @option
@item luma_msize_x, lx
@item chroma_msize_x, cx
Set the luma/chroma matrix horizontal size. It must be an odd integer
between 3 and 63, default value is 5.

@item luma_msize_y, ly
@item chroma_msize_y, cy
Set the luma/chroma matrix vertical size. It must be an odd integer
between 3 and 63, default value is 5.

@item luma_amount, la
@item chroma_amount, ca
Set the luma/chroma effect strength. It can be a float number,
reasonable values lay between -1.5 and 1.5.

Negative values will blur the input video, while positive values will
sharpen it, a value of zero will disable the effect.

Default value is 1.0 for @option{luma_amount}, 0.0 for
@option{chroma_amount}.
@end table

@subsection Examples

@itemize
@item
Apply strong luma sharpen effect:
@example
unsharp=7:7:2.5
@end example

@item
Apply strong blur of both luma and chroma parameters:
@example
unsharp=7:7:-2:7:7:-2
@end example
@end itemize

@section vflip

Flip the input video vertically.

@example
ffmpeg -i in.avi -vf "vflip" out.avi
@end example

@section yadif

Deinterlace the input video ("yadif" means "yet another deinterlacing
filter").

The filter accepts parameters as a list of @var{key}=@var{value}
pairs, separated by ":". If the key of the first options is omitted,
the arguments are interpreted according to syntax
@var{mode}:@var{parity}:@var{deint}.

The description of the accepted parameters follows.

@table @option
@item mode
Specify the interlacing mode to adopt. Accept one of the following
values:

@table @option
@item 0, send_frame
output 1 frame for each frame
@item 1, send_field
output 1 frame for each field
@item 2, send_frame_nospatial
like @code{send_frame} but skip spatial interlacing check
@item 3, send_field_nospatial
like @code{send_field} but skip spatial interlacing check
@end table

Default value is @code{send_frame}.

@item parity
Specify the picture field parity assumed for the input interlaced
video. Accept one of the following values:

@table @option
@item 0, tff
assume top field first
@item 1, bff
assume bottom field first
@item -1, auto
enable automatic detection
@end table

Default value is @code{auto}.
If interlacing is unknown or decoder does not export this information,
top field first will be assumed.

@item deint
Specify which frames to deinterlace. Accept one of the following
values:

@table @option
@item 0, all
deinterlace all frames
@item 1, interlaced
only deinterlace frames marked as interlaced
@end table

Default value is @code{all}.
@end table

@c man end VIDEO FILTERS

@chapter Video Sources
@c man begin VIDEO SOURCES

Below is a description of the currently available video sources.

@section buffer

Buffer video frames, and make them available to the filter chain.

This source is mainly intended for a programmatic use, in particular
through the interface defined in @file{libavfilter/vsrc_buffer.h}.

It accepts a list of options in the form of @var{key}=@var{value} pairs
separated by ":". A description of the accepted options follows.

@table @option

@item video_size
Specify the size (width and height) of the buffered video frames.

@item pix_fmt
A string representing the pixel format of the buffered video frames.
It may be a number corresponding to a pixel format, or a pixel format
name.

@item time_base
Specify the timebase assumed by the timestamps of the buffered frames.

@item time_base
Specify the frame rate expected for the video stream.

@item pixel_aspect
Specify the sample aspect ratio assumed by the video frames.

@item sws_param
Specify the optional parameters to be used for the scale filter which
is automatically inserted when an input change is detected in the
input size or format.
@end table

For example:
@example
buffer=size=320x240:pix_fmt=yuv410p:time_base=1/24:pixel_aspect=1/1
@end example

will instruct the source to accept video frames with size 320x240 and
with format "yuv410p", assuming 1/24 as the timestamps timebase and
square pixels (1:1 sample aspect ratio).
Since the pixel format with name "yuv410p" corresponds to the number 6
(check the enum AVPixelFormat definition in @file{libavutil/pixfmt.h}),
this example corresponds to:
@example
buffer=size=320x240:pixfmt=6:time_base=1/24:pixel_aspect=1/1
@end example

Alternatively, the options can be specified as a flat string, but this
syntax is deprecated:

@var{width}:@var{height}:@var{pix_fmt}:@var{time_base.num}:@var{time_base.den}:@var{pixel_aspect.num}:@var{pixel_aspect.den}[:@var{sws_param}]

@section cellauto

Create a pattern generated by an elementary cellular automaton.

The initial state of the cellular automaton can be defined through the
@option{filename}, and @option{pattern} options. If such options are
not specified an initial state is created randomly.

At each new frame a new row in the video is filled with the result of
the cellular automaton next generation. The behavior when the whole
frame is filled is defined by the @option{scroll} option.

This source accepts a list of options in the form of
@var{key}=@var{value} pairs separated by ":". A description of the
accepted options follows.

@table @option
@item filename, f
Read the initial cellular automaton state, i.e. the starting row, from
the specified file.
In the file, each non-whitespace character is considered an alive
cell, a newline will terminate the row, and further characters in the
file will be ignored.

@item pattern, p
Read the initial cellular automaton state, i.e. the starting row, from
the specified string.

Each non-whitespace character in the string is considered an alive
cell, a newline will terminate the row, and further characters in the
string will be ignored.

@item rate, r
Set the video rate, that is the number of frames generated per second.
Default is 25.

@item random_fill_ratio, ratio
Set the random fill ratio for the initial cellular automaton row. It
is a floating point number value ranging from 0 to 1, defaults to
1/PHI.

This option is ignored when a file or a pattern is specified.

@item random_seed, seed
Set the seed for filling randomly the initial row, must be an integer
included between 0 and UINT32_MAX. If not specified, or if explicitly
set to -1, the filter will try to use a good random seed on a best
effort basis.

@item rule
Set the cellular automaton rule, it is a number ranging from 0 to 255.
Default value is 110.

@item size, s
Set the size of the output video.

If @option{filename} or @option{pattern} is specified, the size is set
by default to the width of the specified initial state row, and the
height is set to @var{width} * PHI.

If @option{size} is set, it must contain the width of the specified
pattern string, and the specified pattern will be centered in the
larger row.

If a filename or a pattern string is not specified, the size value
defaults to "320x518" (used for a randomly generated initial state).

@item scroll
If set to 1, scroll the output upward when all the rows in the output
have been already filled. If set to 0, the new generated row will be
written over the top row just after the bottom row is filled.
Defaults to 1.

@item start_full, full
If set to 1, completely fill the output with generated rows before
outputting the first frame.
This is the default behavior, for disabling set the value to 0.

@item stitch
If set to 1, stitch the left and right row edges together.
This is the default behavior, for disabling set the value to 0.
@end table

@subsection Examples

@itemize
@item
Read the initial state from @file{pattern}, and specify an output of
size 200x400.
@example
cellauto=f=pattern:s=200x400
@end example

@item
Generate a random initial row with a width of 200 cells, with a fill
ratio of 2/3:
@example
cellauto=ratio=2/3:s=200x200
@end example

@item
Create a pattern generated by rule 18 starting by a single alive cell
centered on an initial row with width 100:
@example
cellauto=p=@@:s=100x400:full=0:rule=18
@end example

@item
Specify a more elaborated initial pattern:
@example
cellauto=p='@@@@ @@ @@@@':s=100x400:full=0:rule=18
@end example

@end itemize

@section mandelbrot

Generate a Mandelbrot set fractal, and progressively zoom towards the
point specified with @var{start_x} and @var{start_y}.

This source accepts a list of options in the form of
@var{key}=@var{value} pairs separated by ":". A description of the
accepted options follows.

@table @option

@item end_pts
Set the terminal pts value. Default value is 400.

@item end_scale
Set the terminal scale value.
Must be a floating point value. Default value is 0.3.

@item inner
Set the inner coloring mode, that is the algorithm used to draw the
Mandelbrot fractal internal region.

It shall assume one of the following values:
@table @option
@item black
Set black mode.
@item convergence
Show time until convergence.
@item mincol
Set color based on point closest to the origin of the iterations.
@item period
Set period mode.
@end table

Default value is @var{mincol}.

@item bailout
Set the bailout value. Default value is 10.0.

@item maxiter
Set the maximum of iterations performed by the rendering
algorithm. Default value is 7189.

@item outer
Set outer coloring mode.
It shall assume one of following values:
@table @option
@item iteration_count
Set iteration cound mode.
@item normalized_iteration_count
set normalized iteration count mode.
@end table
Default value is @var{normalized_iteration_count}.

@item rate, r
Set frame rate, expressed as number of frames per second. Default
value is "25".

@item size, s
Set frame size. Default value is "640x480".

@item start_scale
Set the initial scale value. Default value is 3.0.

@item start_x
Set the initial x position. Must be a floating point value between
-100 and 100. Default value is -0.743643887037158704752191506114774.

@item start_y
Set the initial y position. Must be a floating point value between
-100 and 100. Default value is -0.131825904205311970493132056385139.
@end table

@section mptestsrc

Generate various test patterns, as generated by the MPlayer test filter.

The size of the generated video is fixed, and is 256x256.
This source is useful in particular for testing encoding features.

This source accepts an optional sequence of @var{key}=@var{value} pairs,
separated by ":". The description of the accepted options follows.

@table @option

@item rate, r
Specify the frame rate of the sourced video, as the number of frames
generated per second. It has to be a string in the format
@var{frame_rate_num}/@var{frame_rate_den}, an integer number, a float
number or a valid video frame rate abbreviation. The default value is
"25".

@item duration, d
Set the video duration of the sourced video. The accepted syntax is:
@example
[-]HH:MM:SS[.m...]
[-]S+[.m...]
@end example
See also the function @code{av_parse_time()}.

If not specified, or the expressed duration is negative, the video is
supposed to be generated forever.

@item test, t

Set the number or the name of the test to perform. Supported tests are:
@table @option
@item dc_luma
@item dc_chroma
@item freq_luma
@item freq_chroma
@item amp_luma
@item amp_chroma
@item cbp
@item mv
@item ring1
@item ring2
@item all
@end table

Default value is "all", which will cycle through the list of all tests.
@end table

For example the following:
@example
testsrc=t=dc_luma
@end example

will generate a "dc_luma" test pattern.

@section frei0r_src

Provide a frei0r source.

To enable compilation of this filter you need to install the frei0r
header and configure FFmpeg with @code{--enable-frei0r}.

The source supports the syntax:
@example
@var{size}:@var{rate}:@var{src_name}[@{=|:@}@var{param1}:@var{param2}:...:@var{paramN}]
@end example

@var{size} is the size of the video to generate, may be a string of the
form @var{width}x@var{height} or a frame size abbreviation.
@var{rate} is the rate of the video to generate, may be a string of
the form @var{num}/@var{den} or a frame rate abbreviation.
@var{src_name} is the name to the frei0r source to load. For more
information regarding frei0r and how to set the parameters read the
section @ref{frei0r} in the description of the video filters.

For example, to generate a frei0r partik0l source with size 200x200
and frame rate 10 which is overlayed on the overlay filter main input:
@example
frei0r_src=200x200:10:partik0l=1234 [overlay]; [in][overlay] overlay
@end example

@section life

Generate a life pattern.

This source is based on a generalization of John Conway's life game.

The sourced input represents a life grid, each pixel represents a cell
which can be in one of two possible states, alive or dead. Every cell
interacts with its eight neighbours, which are the cells that are
horizontally, vertically, or diagonally adjacent.

At each interaction the grid evolves according to the adopted rule,
which specifies the number of neighbor alive cells which will make a
cell stay alive or born. The @option{rule} option allows to specify
the rule to adopt.

This source accepts a list of options in the form of
@var{key}=@var{value} pairs separated by ":". A description of the
accepted options follows.

@table @option
@item filename, f
Set the file from which to read the initial grid state. In the file,
each non-whitespace character is considered an alive cell, and newline
is used to delimit the end of each row.

If this option is not specified, the initial grid is generated
randomly.

@item rate, r
Set the video rate, that is the number of frames generated per second.
Default is 25.

@item random_fill_ratio, ratio
Set the random fill ratio for the initial random grid. It is a
floating point number value ranging from 0 to 1, defaults to 1/PHI.
It is ignored when a file is specified.

@item random_seed, seed
Set the seed for filling the initial random grid, must be an integer
included between 0 and UINT32_MAX. If not specified, or if explicitly
set to -1, the filter will try to use a good random seed on a best
effort basis.

@item rule
Set the life rule.

A rule can be specified with a code of the kind "S@var{NS}/B@var{NB}",
where @var{NS} and @var{NB} are sequences of numbers in the range 0-8,
@var{NS} specifies the number of alive neighbor cells which make a
live cell stay alive, and @var{NB} the number of alive neighbor cells
which make a dead cell to become alive (i.e. to "born").
"s" and "b" can be used in place of "S" and "B", respectively.

Alternatively a rule can be specified by an 18-bits integer. The 9
high order bits are used to encode the next cell state if it is alive
for each number of neighbor alive cells, the low order bits specify
the rule for "borning" new cells. Higher order bits encode for an
higher number of neighbor cells.
For example the number 6153 = @code{(12<<9)+9} specifies a stay alive
rule of 12 and a born rule of 9, which corresponds to "S23/B03".

Default value is "S23/B3", which is the original Conway's game of life
rule, and will keep a cell alive if it has 2 or 3 neighbor alive
cells, and will born a new cell if there are three alive cells around
a dead cell.

@item size, s
Set the size of the output video.

If @option{filename} is specified, the size is set by default to the
same size of the input file. If @option{size} is set, it must contain
the size specified in the input file, and the initial grid defined in
that file is centered in the larger resulting area.

If a filename is not specified, the size value defaults to "320x240"
(used for a randomly generated initial grid).

@item stitch
If set to 1, stitch the left and right grid edges together, and the
top and bottom edges also. Defaults to 1.

@item mold
Set cell mold speed. If set, a dead cell will go from @option{death_color} to
@option{mold_color} with a step of @option{mold}. @option{mold} can have a
value from 0 to 255.

@item life_color
Set the color of living (or new born) cells.

@item death_color
Set the color of dead cells. If @option{mold} is set, this is the first color
used to represent a dead cell.

@item mold_color
Set mold color, for definitely dead and moldy cells.
@end table

@subsection Examples

@itemize
@item
Read a grid from @file{pattern}, and center it on a grid of size
300x300 pixels:
@example
life=f=pattern:s=300x300
@end example

@item
Generate a random grid of size 200x200, with a fill ratio of 2/3:
@example
life=ratio=2/3:s=200x200
@end example

@item
Specify a custom rule for evolving a randomly generated grid:
@example
life=rule=S14/B34
@end example

@item
Full example with slow death effect (mold) using @command{ffplay}:
@example
ffplay -f lavfi life=s=300x200:mold=10:r=60:ratio=0.1:death_color=#C83232:life_color=#00ff00,scale=1200:800:flags=16
@end example
@end itemize

@section color, nullsrc, rgbtestsrc, smptebars, testsrc

The @code{color} source provides an uniformly colored input.

The @code{nullsrc} source returns unprocessed video frames. It is
mainly useful to be employed in analysis / debugging tools, or as the
source for filters which ignore the input data.

The @code{rgbtestsrc} source generates an RGB test pattern useful for
detecting RGB vs BGR issues. You should see a red, green and blue
stripe from top to bottom.

The @code{smptebars} source generates a color bars pattern, based on
the SMPTE Engineering Guideline EG 1-1990.

The @code{testsrc} source generates a test video pattern, showing a
color pattern, a scrolling gradient and a timestamp. This is mainly
intended for testing purposes.

These sources accept an optional sequence of @var{key}=@var{value} pairs,
separated by ":". The description of the accepted options follows.

@table @option

@item color, c
Specify the color of the source, only used in the @code{color}
source. It can be the name of a color (case insensitive match) or a
0xRRGGBB[AA] sequence, possibly followed by an alpha specifier. The
default value is "black".

@item size, s
Specify the size of the sourced video, it may be a string of the form
@var{width}x@var{height}, or the name of a size abbreviation. The
default value is "320x240".

@item rate, r
Specify the frame rate of the sourced video, as the number of frames
generated per second. It has to be a string in the format
@var{frame_rate_num}/@var{frame_rate_den}, an integer number, a float
number or a valid video frame rate abbreviation. The default value is
"25".

@item sar
Set the sample aspect ratio of the sourced video.

@item duration, d
Set the video duration of the sourced video. The accepted syntax is:
@example
[-]HH[:MM[:SS[.m...]]]
[-]S+[.m...]
@end example
See also the function @code{av_parse_time()}.

If not specified, or the expressed duration is negative, the video is
supposed to be generated forever.

@item decimals, n
Set the number of decimals to show in the timestamp, only used in the
@code{testsrc} source.

The displayed timestamp value will correspond to the original
timestamp value multiplied by the power of 10 of the specified
value. Default value is 0.
@end table

For example the following:
@example
testsrc=duration=5.3:size=qcif:rate=10
@end example

will generate a video with a duration of 5.3 seconds, with size
176x144 and a frame rate of 10 frames per second.

The following graph description will generate a red source
with an opacity of 0.2, with size "qcif" and a frame rate of 10
frames per second.
@example
color=c=red@@0.2:s=qcif:r=10
@end example

If the input content is to be ignored, @code{nullsrc} can be used. The
following command generates noise in the luminance plane by employing
the @code{geq} filter:
@example
nullsrc=s=256x256, geq=random(1)*255:128:128
@end example

@c man end VIDEO SOURCES

@chapter Video Sinks
@c man begin VIDEO SINKS

Below is a description of the currently available video sinks.

@section buffersink

Buffer video frames, and make them available to the end of the filter
graph.

This sink is mainly intended for a programmatic use, in particular
through the interface defined in @file{libavfilter/buffersink.h}.

It does not require a string parameter in input, but you need to
specify a pointer to a list of supported pixel formats terminated by
-1 in the opaque parameter provided to @code{avfilter_init_filter}
when initializing this sink.

@section nullsink

Null video sink, do absolutely nothing with the input video. It is
mainly useful as a template and to be employed in analysis / debugging
tools.

@c man end VIDEO SINKS

@chapter Multimedia Filters
@c man begin MULTIMEDIA FILTERS

Below is a description of the currently available multimedia filters.

@section aselect, select
Select frames to pass in output.

These filters accept a single option @option{expr} or @option{e}
specifying the select expression, which can be specified either by
specyfing @code{expr=VALUE} or specifying the expression
alone.

The select expression is evaluated for each input frame. If the
evaluation result is a non-zero value, the frame is selected and
passed to the output, otherwise it is discarded.

The expression can contain the following constants:

@table @option
@item n
the sequential number of the filtered frame, starting from 0

@item selected_n
the sequential number of the selected frame, starting from 0

@item prev_selected_n
the sequential number of the last selected frame, NAN if undefined

@item TB
timebase of the input timestamps

@item pts
the PTS (Presentation TimeStamp) of the filtered video frame,
expressed in @var{TB} units, NAN if undefined

@item t
the PTS (Presentation TimeStamp) of the filtered video frame,
expressed in seconds, NAN if undefined

@item prev_pts
the PTS of the previously filtered video frame, NAN if undefined

@item prev_selected_pts
the PTS of the last previously filtered video frame, NAN if undefined

@item prev_selected_t
the PTS of the last previously selected video frame, NAN if undefined

@item start_pts
the PTS of the first video frame in the video, NAN if undefined

@item start_t
the time of the first video frame in the video, NAN if undefined

@item pict_type @emph{(video only)}
the type of the filtered frame, can assume one of the following
values:
@table @option
@item I
@item P
@item B
@item S
@item SI
@item SP
@item BI
@end table

@item interlace_type @emph{(video only)}
the frame interlace type, can assume one of the following values:
@table @option
@item PROGRESSIVE
the frame is progressive (not interlaced)
@item TOPFIRST
the frame is top-field-first
@item BOTTOMFIRST
the frame is bottom-field-first
@end table

@item consumed_sample_n @emph{(audio only)}
the number of selected samples before the current frame

@item samples_n @emph{(audio only)}
the number of samples in the current frame

@item sample_rate @emph{(audio only)}
the input sample rate

@item key
1 if the filtered frame is a key-frame, 0 otherwise

<<<<<<< HEAD
@item pos
the position in the file of the filtered frame, -1 if the information
is not available (e.g. for synthetic video)

@item scene @emph{(video only)}
value between 0 and 1 to indicate a new scene; a low value reflects a low
probability for the current frame to introduce a new scene, while a higher
value means the current frame is more likely to be one (see the example below)

=======
>>>>>>> 7e350379
@end table

The default value of the select expression is "1".

@subsection Examples

@itemize
@item
Select all frames in input:
@example
select
@end example

The example above is the same as:
@example
select=1
@end example

@item
Skip all frames:
@example
select=0
@end example

@item
Select only I-frames:
@example
select='eq(pict_type\,I)'
@end example

@item
Select one frame every 100:
@example
select='not(mod(n\,100))'
@end example

@item
Select only frames contained in the 10-20 time interval:
@example
select='gte(t\,10)*lte(t\,20)'
@end example

@item
Select only I frames contained in the 10-20 time interval:
@example
select='gte(t\,10)*lte(t\,20)*eq(pict_type\,I)'
@end example

@item
Select frames with a minimum distance of 10 seconds:
@example
select='isnan(prev_selected_t)+gte(t-prev_selected_t\,10)'
@end example

@item
Use aselect to select only audio frames with samples number > 100:
@example
aselect='gt(samples_n\,100)'
@end example

@item
Create a mosaic of the first scenes:
@example
ffmpeg -i video.avi -vf select='gt(scene\,0.4)',scale=160:120,tile -frames:v 1 preview.png
@end example

Comparing @var{scene} against a value between 0.3 and 0.5 is generally a sane
choice.
@end itemize

@section asendcmd, sendcmd

Send commands to filters in the filtergraph.

These filters read commands to be sent to other filters in the
filtergraph.

@code{asendcmd} must be inserted between two audio filters,
@code{sendcmd} must be inserted between two video filters, but apart
from that they act the same way.

The specification of commands can be provided in the filter arguments
with the @var{commands} option, or in a file specified by the
@var{filename} option.

These filters accept the following options:
@table @option
@item commands, c
Set the commands to be read and sent to the other filters.
@item filename, f
Set the filename of the commands to be read and sent to the other
filters.
@end table

@subsection Commands syntax

A commands description consists of a sequence of interval
specifications, comprising a list of commands to be executed when a
particular event related to that interval occurs. The occurring event
is typically the current frame time entering or leaving a given time
interval.

An interval is specified by the following syntax:
@example
@var{START}[-@var{END}] @var{COMMANDS};
@end example

The time interval is specified by the @var{START} and @var{END} times.
@var{END} is optional and defaults to the maximum time.

The current frame time is considered within the specified interval if
it is included in the interval [@var{START}, @var{END}), that is when
the time is greater or equal to @var{START} and is lesser than
@var{END}.

@var{COMMANDS} consists of a sequence of one or more command
specifications, separated by ",", relating to that interval.  The
syntax of a command specification is given by:
@example
[@var{FLAGS}] @var{TARGET} @var{COMMAND} @var{ARG}
@end example

@var{FLAGS} is optional and specifies the type of events relating to
the time interval which enable sending the specified command, and must
be a non-null sequence of identifier flags separated by "+" or "|" and
enclosed between "[" and "]".

The following flags are recognized:
@table @option
@item enter
The command is sent when the current frame timestamp enters the
specified interval. In other words, the command is sent when the
previous frame timestamp was not in the given interval, and the
current is.

@item leave
The command is sent when the current frame timestamp leaves the
specified interval. In other words, the command is sent when the
previous frame timestamp was in the given interval, and the
current is not.
@end table

If @var{FLAGS} is not specified, a default value of @code{[enter]} is
assumed.

@var{TARGET} specifies the target of the command, usually the name of
the filter class or a specific filter instance name.

@var{COMMAND} specifies the name of the command for the target filter.

@var{ARG} is optional and specifies the optional list of argument for
the given @var{COMMAND}.

Between one interval specification and another, whitespaces, or
sequences of characters starting with @code{#} until the end of line,
are ignored and can be used to annotate comments.

A simplified BNF description of the commands specification syntax
follows:
@example
@var{COMMAND_FLAG}  ::= "enter" | "leave"
@var{COMMAND_FLAGS} ::= @var{COMMAND_FLAG} [(+|"|")@var{COMMAND_FLAG}]
@var{COMMAND}       ::= ["[" @var{COMMAND_FLAGS} "]"] @var{TARGET} @var{COMMAND} [@var{ARG}]
@var{COMMANDS}      ::= @var{COMMAND} [,@var{COMMANDS}]
@var{INTERVAL}      ::= @var{START}[-@var{END}] @var{COMMANDS}
@var{INTERVALS}     ::= @var{INTERVAL}[;@var{INTERVALS}]
@end example

@subsection Examples

@itemize
@item
Specify audio tempo change at second 4:
@example
asendcmd=c='4.0 atempo tempo 1.5',atempo
@end example

@item
Specify a list of drawtext and hue commands in a file.
@example
# show text in the interval 5-10
5.0-10.0 [enter] drawtext reinit 'fontfile=FreeSerif.ttf:text=hello world',
         [leave] drawtext reinit 'fontfile=FreeSerif.ttf:text=';

# desaturate the image in the interval 15-20
15.0-20.0 [enter] hue reinit s=0,
          [enter] drawtext reinit 'fontfile=FreeSerif.ttf:text=nocolor',
          [leave] hue reinit s=1,
          [leave] drawtext reinit 'fontfile=FreeSerif.ttf:text=color';

# apply an exponential saturation fade-out effect, starting from time 25
25 [enter] hue s=exp(t-25)
@end example

A filtergraph allowing to read and process the above command list
stored in a file @file{test.cmd}, can be specified with:
@example
sendcmd=f=test.cmd,drawtext=fontfile=FreeSerif.ttf:text='',hue
@end example
@end itemize

@anchor{setpts}
@section asetpts, setpts

Change the PTS (presentation timestamp) of the input frames.

@code{asetpts} works on audio frames, @code{setpts} on video frames.

Accept in input an expression evaluated through the eval API, which
can contain the following constants:

@table @option
@item FRAME_RATE
frame rate, only defined for constant frame-rate video

@item PTS
the presentation timestamp in input

@item N
the count of the input frame, starting from 0.

@item NB_CONSUMED_SAMPLES
the number of consumed samples, not including the current frame (only
audio)

@item NB_SAMPLES
the number of samples in the current frame (only audio)

@item SAMPLE_RATE
audio sample rate

@item STARTPTS
the PTS of the first frame

@item STARTT
the time in seconds of the first frame

@item INTERLACED
tell if the current frame is interlaced

<<<<<<< HEAD
@item T
the time in seconds of the current frame

@item TB
the time base

@item POS
original position in the file of the frame, or undefined if undefined
for the current frame

=======
>>>>>>> 7e350379
@item PREV_INPTS
previous input PTS

@item PREV_INT
previous input time in seconds

@item PREV_OUTPTS
previous output PTS

@item PREV_OUTT
previous output time in seconds

@item RTCTIME
wallclock (RTC) time in microseconds. This is deprecated, use time(0)
instead.

@item RTCSTART
wallclock (RTC) time at the start of the movie in microseconds
@end table

@subsection Examples

@itemize
@item
Start counting PTS from zero
@example
setpts=PTS-STARTPTS
@end example

@item
Apply fast motion effect:
@example
setpts=0.5*PTS
@end example

@item
Apply slow motion effect:
@example
setpts=2.0*PTS
@end example

@item
Set fixed rate of 25 frames per second:
@example
setpts=N/(25*TB)
@end example

@item
Set fixed rate 25 fps with some jitter:
@example
setpts='1/(25*TB) * (N + 0.05 * sin(N*2*PI/25))'
@end example

@item
Apply an offset of 10 seconds to the input PTS:
@example
setpts=PTS+10/TB
@end example

@item
Generate timestamps from a "live source" and rebase onto the current timebase:
@example
setpts='(RTCTIME - RTCSTART) / (TB * 1000000)'
@end example
@end itemize

@section ebur128

EBU R128 scanner filter. This filter takes an audio stream as input and outputs
it unchanged. By default, it logs a message at a frequency of 10Hz with the
Momentary loudness (identified by @code{M}), Short-term loudness (@code{S}),
Integrated loudness (@code{I}) and Loudness Range (@code{LRA}).

The filter also has a video output (see the @var{video} option) with a real
time graph to observe the loudness evolution. The graphic contains the logged
message mentioned above, so it is not printed anymore when this option is set,
unless the verbose logging is set. The main graphing area contains the
short-term loudness (3 seconds of analysis), and the gauge on the right is for
the momentary loudness (400 milliseconds).

More information about the Loudness Recommendation EBU R128 on
@url{http://tech.ebu.ch/loudness}.

The filter accepts the following named parameters:

@table @option

@item video
Activate the video output. The audio stream is passed unchanged whether this
option is set or no. The video stream will be the first output stream if
activated. Default is @code{0}.

@item size
Set the video size. This option is for video only. Default and minimum
resolution is @code{640x480}.

@item meter
Set the EBU scale meter. Default is @code{9}. Common values are @code{9} and
@code{18}, respectively for EBU scale meter +9 and EBU scale meter +18. Any
other integer value between this range is allowed.

@end table

@subsection Examples

@itemize
@item
Real-time graph using @command{ffplay}, with a EBU scale meter +18:
@example
ffplay -f lavfi -i "amovie=input.mp3,ebur128=video=1:meter=18 [out0][out1]"
@end example

@item
Run an analysis with @command{ffmpeg}:
@example
ffmpeg -nostats -i input.mp3 -filter_complex ebur128 -f null -
@end example
@end itemize

@section settb, asettb

Set the timebase to use for the output frames timestamps.
It is mainly useful for testing timebase configuration.

It accepts in input an arithmetic expression representing a rational.
The expression can contain the constants "AVTB" (the
default timebase), "intb" (the input timebase) and "sr" (the sample rate,
audio only).

The default value for the input is "intb".

@subsection Examples

@itemize
@item
Set the timebase to 1/25:
@example
settb=1/25
@end example

@item
Set the timebase to 1/10:
@example
settb=0.1
@end example

@item
Set the timebase to 1001/1000:
@example
settb=1+0.001
@end example

@item
Set the timebase to 2*intb:
@example
settb=2*intb
@end example

@item
Set the default timebase value:
@example
settb=AVTB
@end example
@end itemize

@section concat

Concatenate audio and video streams, joining them together one after the
other.

The filter works on segments of synchronized video and audio streams. All
segments must have the same number of streams of each type, and that will
also be the number of streams at output.

The filter accepts the following named parameters:
@table @option

@item n
Set the number of segments. Default is 2.

@item v
Set the number of output video streams, that is also the number of video
streams in each segment. Default is 1.

@item a
Set the number of output audio streams, that is also the number of video
streams in each segment. Default is 0.

@item unsafe
Activate unsafe mode: do not fail if segments have a different format.

@end table

The filter has @var{v}+@var{a} outputs: first @var{v} video outputs, then
@var{a} audio outputs.

There are @var{n}x(@var{v}+@var{a}) inputs: first the inputs for the first
segment, in the same order as the outputs, then the inputs for the second
segment, etc.

Related streams do not always have exactly the same duration, for various
reasons including codec frame size or sloppy authoring. For that reason,
related synchronized streams (e.g. a video and its audio track) should be
concatenated at once. The concat filter will use the duration of the longest
stream in each segment (except the last one), and if necessary pad shorter
audio streams with silence.

For this filter to work correctly, all segments must start at timestamp 0.

All corresponding streams must have the same parameters in all segments; the
filtering system will automatically select a common pixel format for video
streams, and a common sample format, sample rate and channel layout for
audio streams, but other settings, such as resolution, must be converted
explicitly by the user.

Different frame rates are acceptable but will result in variable frame rate
at output; be sure to configure the output file to handle it.

@subsection Examples

@itemize
@item
Concatenate an opening, an episode and an ending, all in bilingual version
(video in stream 0, audio in streams 1 and 2):
@example
ffmpeg -i opening.mkv -i episode.mkv -i ending.mkv -filter_complex \
  '[0:0] [0:1] [0:2] [1:0] [1:1] [1:2] [2:0] [2:1] [2:2]
   concat=n=3:v=1:a=2 [v] [a1] [a2]' \
  -map '[v]' -map '[a1]' -map '[a2]' output.mkv
@end example

@item
Concatenate two parts, handling audio and video separately, using the
(a)movie sources, and adjusting the resolution:
@example
movie=part1.mp4, scale=512:288 [v1] ; amovie=part1.mp4 [a1] ;
movie=part2.mp4, scale=512:288 [v2] ; amovie=part2.mp4 [a2] ;
[v1] [v2] concat [outv] ; [a1] [a2] concat=v=0:a=1 [outa]
@end example
Note that a desync will happen at the stitch if the audio and video streams
do not have exactly the same duration in the first file.

@end itemize

@section showspectrum

Convert input audio to a video output, representing the audio frequency
spectrum.

The filter accepts the following named parameters:
@table @option
@item size, s
Specify the video size for the output. Default value is @code{640x512}.

@item slide
Specify if the spectrum should slide along the window. Default value is
@code{0}.

@item mode
Specify display mode.

It accepts the following values:
@table @samp
@item combined
all channels are displayed in the same row
@item separate
all channels are displayed in separate rows
@end table

Default value is @samp{combined}.

@item color
Specify display color mode.

It accepts the following values:
@table @samp
@item channel
each channel is displayed in a separate color
@item intensity
each channel is is displayed using the same color scheme
@end table

Default value is @samp{channel}.

@item scale
Specify scale used for calculating intensity color values.

It accepts the following values:
@table @samp
@item lin
linear
@item sqrt
square root, default
@item cbrt
cubic root
@item log
logarithmic
@end table

Default value is @samp{sqrt}.

@item saturation
Set saturation modifier for displayed colors. Negative values provide
alternative color scheme. @code{0} is no saturation at all.
Saturation must be in [-10.0, 10.0] range.
Default value is @code{1}.
@end table

The usage is very similar to the showwaves filter; see the examples in that
section.

@subsection Examples

@itemize
@item
Large window with logarithmic color scaling:
@example
showspectrum=s=1280x480:scale=log
@end example

@item
Complete example for a colored and sliding spectrum per channel using @command{ffplay}:
@example
ffplay -f lavfi 'amovie=input.mp3, asplit [a][out1];
             [a] showspectrum=mode=separate:color=intensity:slide=1:scale=cbrt [out0]'
@end example
@end itemize

@section showwaves

Convert input audio to a video output, representing the samples waves.

The filter accepts the following named parameters:
@table @option
@item mode
Set display mode.

Available values are:
@table @samp
@item point
Draw a point for each sample.

@item line
Draw a vertical line for each sample.
@end table

Default value is @code{point}.

@item n
Set the number of samples which are printed on the same column. A
larger value will decrease the frame rate. Must be a positive
integer. This option can be set only if the value for @var{rate}
is not explicitly specified.

@item rate, r
Set the (approximate) output frame rate. This is done by setting the
option @var{n}. Default value is "25".

@item size, s
Specify the video size for the output. Default value is "600x240".
@end table

@subsection Examples

@itemize
@item
Output the input file audio and the corresponding video representation
at the same time:
@example
amovie=a.mp3,asplit[out0],showwaves[out1]
@end example

@item
Create a synthetic signal and show it with showwaves, forcing a
framerate of 30 frames per second:
@example
aevalsrc=sin(1*2*PI*t)*sin(880*2*PI*t):cos(2*PI*200*t),asplit[out0],showwaves=r=30[out1]
@end example
@end itemize

@c man end MULTIMEDIA FILTERS

@chapter Multimedia Sources
@c man begin MULTIMEDIA SOURCES

Below is a description of the currently available multimedia sources.

@section amovie

This is the same as @ref{movie} source, except it selects an audio
stream by default.

@anchor{movie}
@section movie

Read audio and/or video stream(s) from a movie container.

It accepts the syntax: @var{movie_name}[:@var{options}] where
@var{movie_name} is the name of the resource to read (not necessarily
a file but also a device or a stream accessed through some protocol),
and @var{options} is an optional sequence of @var{key}=@var{value}
pairs, separated by ":".

The description of the accepted options follows.

@table @option

@item format_name, f
Specifies the format assumed for the movie to read, and can be either
the name of a container or an input device. If not specified the
format is guessed from @var{movie_name} or by probing.

@item seek_point, sp
Specifies the seek point in seconds, the frames will be output
starting from this seek point, the parameter is evaluated with
@code{av_strtod} so the numerical value may be suffixed by an IS
postfix. Default value is "0".

@item streams, s
Specifies the streams to read. Several streams can be specified,
separated by "+". The source will then have as many outputs, in the
same order. The syntax is explained in the ``Stream specifiers''
section in the ffmpeg manual. Two special names, "dv" and "da" specify
respectively the default (best suited) video and audio stream. Default
is "dv", or "da" if the filter is called as "amovie".

@item stream_index, si
Specifies the index of the video stream to read. If the value is -1,
the best suited video stream will be automatically selected. Default
value is "-1". Deprecated. If the filter is called "amovie", it will select
audio instead of video.

@item loop
Specifies how many times to read the stream in sequence.
If the value is less than 1, the stream will be read again and again.
Default value is "1".

Note that when the movie is looped the source timestamps are not
changed, so it will generate non monotonically increasing timestamps.
@end table

This filter allows to overlay a second video on top of main input of
a filtergraph as shown in this graph:
@example
input -----------> deltapts0 --> overlay --> output
                                    ^
                                    |
movie --> scale--> deltapts1 -------+
@end example

@subsection Examples

@itemize
@item
Skip 3.2 seconds from the start of the avi file in.avi, and overlay it
on top of the input labelled as "in":
@example
movie=in.avi:seek_point=3.2, scale=180:-1, setpts=PTS-STARTPTS [movie];
[in] setpts=PTS-STARTPTS, [movie] overlay=16:16 [out]
@end example

@item
Read from a video4linux2 device, and overlay it on top of the input
labelled as "in":
@example
movie=/dev/video0:f=video4linux2, scale=180:-1, setpts=PTS-STARTPTS [movie];
[in] setpts=PTS-STARTPTS, [movie] overlay=16:16 [out]
@end example

@item
Read the first video stream and the audio stream with id 0x81 from
dvd.vob; the video is connected to the pad named "video" and the audio is
connected to the pad named "audio":
@example
movie=dvd.vob:s=v:0+#0x81 [video] [audio]
@end example
@end itemize

@c man end MULTIMEDIA SOURCES<|MERGE_RESOLUTION|>--- conflicted
+++ resolved
@@ -2086,9 +2086,6 @@
 @item n
 the number of input frame, starting from 0
 
-@item pos
-the position in the file of the input frame, NAN if unknown
-
 @item t
 timestamp expressed in seconds, NAN if the input timestamp is unknown
 
@@ -4588,16 +4585,11 @@
 @item a
 same as @var{iw} / @var{ih}
 
-<<<<<<< HEAD
 @item sar
 input sample aspect ratio
 
 @item dar
 input display aspect ratio, it is the same as (@var{iw} / @var{ih}) * @var{sar}
-=======
-@item t
-timestamp expressed in seconds, NAN if the input timestamp is unknown
->>>>>>> 7e350379
 
 @item hsub, vsub
 horizontal and vertical chroma subsample values. For example for the
@@ -6098,7 +6090,6 @@
 @item key
 1 if the filtered frame is a key-frame, 0 otherwise
 
-<<<<<<< HEAD
 @item pos
 the position in the file of the filtered frame, -1 if the information
 is not available (e.g. for synthetic video)
@@ -6108,8 +6099,6 @@
 probability for the current frame to introduce a new scene, while a higher
 value means the current frame is more likely to be one (see the example below)
 
-=======
->>>>>>> 7e350379
 @end table
 
 The default value of the select expression is "1".
@@ -6350,7 +6339,6 @@
 @item INTERLACED
 tell if the current frame is interlaced
 
-<<<<<<< HEAD
 @item T
 the time in seconds of the current frame
 
@@ -6361,8 +6349,6 @@
 original position in the file of the frame, or undefined if undefined
 for the current frame
 
-=======
->>>>>>> 7e350379
 @item PREV_INPTS
 previous input PTS
 
